from __future__ import annotations
import tempfile, logging, os, rtoml, re
import zipfile, shutil
from copy import deepcopy
from pathlib import Path
from itertools import combinations, product
from typing import Callable, Tuple, Union, List, Dict
from unittest import mock

import networkx as nx
from tqdm import tqdm

import numpy as np
from numpy.typing import ArrayLike
from scipy.spatial.distance import cdist
import MDAnalysis as mda
import MDAnalysis.transformations

import chilife
from .protein_utils import dihedral_defs, local_mx, sort_pdb, mutate, get_min_topol
from .ProteinIC import ProteinIC
from .scoring import get_lj_rep, GAS_CONST, get_lj_params, reweight_rotamers
from .numba_utils import get_delta_r, normdist
from .SpinLabel import SpinLabel
from .RotamerEnsemble import RotamerEnsemble
from .SpinLabelTraj import SpinLabelTraj

logging.captureWarnings(True)

# Define useful global variables
SUPPORTED_BB_LABELS = ("R1C",)
DATA_DIR = Path(__file__).parent.absolute() / "data/"
RL_DIR = Path(__file__).parent.absolute() / "data/rotamer_libraries/"

with open(RL_DIR / 'additional_rotlib_dirs.txt', 'r') as f:
    USER_RL_DIR = [Path(x.strip()) for x in f.readlines()]

with open(RL_DIR / "defaults.toml", "r") as f:
    rotlib_defaults = rtoml.load(f)

USER_LIBRARIES = {f.name[:-11] for f in (RL_DIR / "user_rotlibs").glob("*rotlib.npz")}
USER_dLIBRARIES = {f.name[:-12] for f in (RL_DIR / "user_rotlibs").glob("*drotlib.zip")}
USER_dLIBRARIES = USER_dLIBRARIES | {f.name[:-15] for f in (RL_DIR / "user_rotlibs").glob("*drotlib.zip")}
SUPPORTED_RESIDUES = set(dihedral_defs.keys())
[SUPPORTED_RESIDUES.remove(lab) for lab in ("CYR1", "MTN")]


def distance_distribution(
        *args: SpinLabel,
        r: ArrayLike = None,
        sigma: float = 1.0,
        use_spin_centers: bool = True,
        dependent: bool = False,
        uq: bool = False,
) -> np.ndarray:
    """Calculates total distribution of spin-spin distances among an arbitrary number of spin labels, using the
    distance range ``r`` (in angstrom). The distance distribution is obtained by summing over all pair distance
    distributions. These in turn are calculated by summing over rotamer pairs with the appropriate weights. For each
    rotamer pair, the distance distribution is either just the distance between the ``spin_center`` coordinates of two
    labels (if ``spin_populations=False``) or the weighted sum over all pairs of spn-bearing atoms
    (``spin_populations=True``). The resulting distance histogram is convolved with a normal distribution with a
    standard deviation ``sigma`` .

    Parameters
    ----------
    *args : SpinLabel
        Any number of spin label objects.
    r : ArrayLike
        Evenly spaced array of distances (in angstrom) to calculate the distance distribution over.
    sigma : float
        The standard deviation of the normal distribution used in convolution with the distance histogram, in angstrom.
        Default is 1.
    use_spin_centers : bool
        If False, distances are computed between spin centers. If True, distances are computed by summing over
        the distributed spin density on spin-bearing atoms on the labels.
    dependent: bool
        Consider the (clash) effects of spin label rotamers on each other.
    uq : bool
        Perform uncertainty analysis (experimental)

    Returns
    -------
    P : np.ndarray
        Predicted distance distribution, in 1/angstrom
    """

    # Allow r to be passed as last non-keyword argument
    if r is None and np.ndim(args[-1]) != 0:
        r = args[-1]
        args = args[:-1]

    if len(args) < 2:
        raise TypeError('At least two spin label objects are required.')

    if r is None:
        raise TypeError('Keyword argument r with distance domain vector is missing.')

    if any(not hasattr(arg, atr) for arg in args for atr in ["spin_coords", "spin_centers", "weights"]):
        raise TypeError(
            "Arguments other than spin labels must be passed as a keyword arguments."
        )

    r = np.asarray(r)

    if any(isinstance(SL, SpinLabelTraj) for SL in args):

        P = traj_dd(*args, r=r, sigma=sigma)
        return P

    elif uq:

        Ps = []
        n_boots = uq if uq > 1 else 100
        for i in range(n_boots):
            dummy_labels = []
            for SL in args:
                idxs = np.random.choice(len(SL), len(SL))

                dummy_SL = mock.Mock()
                dummy_SL.spin_coords = np.atleast_2d(SL.spin_coords[idxs])
                dummy_SL.spin_centers = np.atleast_2d(SL.spin_centers[idxs])
                dummy_SL.spin_weights = SL.spin_weights
                dummy_SL.weights = SL.weights[idxs]
                dummy_SL.weights /= dummy_SL.weights.sum()
                dummy_labels.append(dummy_SL)

            Ps.append(pair_dd(*dummy_labels, r=r, sigma=sigma, use_spin_centers=use_spin_centers))
        Ps = np.array(Ps)
        return Ps

    else:

        P = pair_dd(*args, r=r, sigma=sigma, use_spin_centers=use_spin_centers, dependent=dependent)
        return P


def pair_dd(*args, r: ArrayLike, sigma: float = 1.0, use_spin_centers: bool = True, dependent=False) -> np.ndarray:
    """Obtain the total pairwise spin-spin distance distribution over ``r`` for a list of spin labels.
    The distribution is calculated by convolving the weighted histogram of pairwise spin-spin
    distances with a normal distribution with standard deviation ``sigma``.

    Parameters
    ----------
    *args : SpinLabel
        SpinLabels to use when calculating the distance distribution
    r : ArrayLike
        Distance domain vector, in angstrom
    sigma : float
         Standard deviation of normal distribution used for convolution, in angstrom
    use_spin_centers : bool
        If False, distances are computed between spin centers. If True, distances are computed by summing over
        the distributed spin density on spin-bearing atoms on the labels.
    dependent: bool
        Consider the (clash) effects of spin label rotamers on each other.

    Returns
    -------
    P : np.ndarray
        Predicted normalized distance distribution, in units of 1/angstrom

    """
    # Calculate pairwise distances and weights
    SL_Pairs = combinations(args, 2)
    weights, distances = [], []
    for SL1, SL2 in SL_Pairs:
        if use_spin_centers:
            coords1 = SL1.spin_centers
            coords2 = SL2.spin_centers
            weights1 = SL1.weights
            weights2 = SL2.weights
        else:
            coords1 = SL1.spin_coords.reshape(-1, 3)
            coords2 = SL2.spin_coords.reshape(-1, 3)
            weights1 = np.outer(SL1.weights, SL1.spin_weights).flatten()
            weights2 = np.outer(SL2.weights, SL2.spin_weights).flatten()

        distances.append(cdist(coords1, coords2).flatten())
        weights.append(np.outer(weights1, weights2).flatten())

        if dependent:
            nrot1, nrot2 = len(SL1), len(SL2)
            nat1, nat2 = len(SL1.side_chain_idx), len(SL2.side_chain_idx)

            rot_coords1 = SL1.coords[:, SL1.side_chain_idx].reshape(-1, 3)
            rot_coords2 = SL2.coords[:, SL2.side_chain_idx].reshape(-1, 3)
            rsl = cdist(rot_coords1, rot_coords2)
            rsl = rsl.reshape(nrot1, nat1, nrot2, nat2).transpose(0, 2, 1, 3)
            join_rmin = chilife.get_lj_rmin("join_protocol")[()]
            join_eps = chilife.get_lj_eps("join_protocol")[()]

            rmin_ij = join_rmin(SL1.rmin2, SL2.rmin2)
            eps_ij = join_eps(SL1.eps, SL2.eps)

            lj = rmin_ij[None, None, ...] / rsl
            lj = lj * lj * lj
            lj = lj * lj
            lj = lj * lj

            # Cap
            lj[lj > 10] = 10
            # Rep only
            E = eps_ij * (lj * lj)
            E = E.sum(axis=(2, 3))
            weights[-1], _ = reweight_rotamers(E.flatten(), SL1.temp, weights[-1])

    distances = np.concatenate(distances)
    weights = np.concatenate(weights)

    # Calculate distance histogram
    hist, _ = np.histogram(
        distances, weights=weights, range=(min(r), max(r)), bins=len(r)
    )

    # Convolve with normal distribution if non-zero standard deviation is given
    if sigma != 0:
        delta_r = get_delta_r(r)
        _, g = normdist(delta_r, 0, sigma)
        P = np.convolve(hist, g, mode="same")
    else:
        P = hist

    # Normalize distribution
    integral = np.trapz(P, r)
    if integral != 0:
        P /= integral

    return P


def traj_dd(
        SL1: SpinLabelTraj,
        SL2: SpinLabelTraj,
        r: ArrayLike,
        sigma: float,
        **kwargs,
) -> np.ndarray:
    """Calculate a distance distribution from a trajectory of spin labels by calling ``distance_distribution`` on each
    frame and averaging the resulting distributions.

    Parameters
    ----------
    SL1, SL2: SpinLabelTrajectory
        Spin label to use for distance distribution calculation.
    r : ArrayLike
        Distance domain to use when calculating distance distribution.
    sigma : float
        Standard deviation of the gaussian kernel used to smooth the distance distribution
    **kwargs : dict, optional
        Additional keyword arguments to pass to ``distance_distribution`` .

    Returns
    -------
    P: ndarray
        Distance distribution calculated from the provided SpinLabelTrajectories
    """

    # Ensure that the SpinLabelTrajectories have the same number of frames.
    if len(SL1) != len(SL2):
        raise ValueError("SpinLabelTraj objects must have the same length")

    # Calculate the distance distribution for each frame and sum
    P = np.zeros_like(r)
    for _SL1, _SL2 in zip(SL1, SL2):
        P += distance_distribution(_SL1, _SL2, r=r, sigma=sigma, **kwargs)

    # Normalize distance distribution
    P /= np.trapz(P, r)

    return P


def repack(
        protein: Union[mda.Universe, mda.AtomGroup],
        *spin_labels: RotamerEnsemble,
        repetitions: int = 200,
        temp: float = 1,
        energy_func: Callable = get_lj_rep,
        off_rotamer=False,
        **kwargs,
) -> Tuple[mda.Universe, ArrayLike]:
    """Markov chain Monte Carlo repack a protein around any number of SpinLabel or RotamerEnsemble objects.

    Parameters
    ----------
    protein : MDAnalysis.Universe, MDAnalysis.AtomGroup
        Protein to be repacked
    spin_labels : RotamerEnsemble, SpinLabel
        RotamerEnsemble or SpinLabel object placed at site of interest
    repetitions : int
        Number of successful MC samples to perform before terminating the MC sampling loop
    temp : float, ArrayLike
        Temperature (Kelvin) for both clash evaluation and metropolis-hastings acceptance criteria. Accepts a list or
        array like object of temperatures if a temperature schedule is desired
    energy_func : Callable
        Energy function to be used for clash evaluation. Must accept a protein and RotamerEnsemble object and return an
        array of potentials in kcal/mol, with one energy per rotamer in the rotamer ensemble
    off_rotamer : bool
        Boolean argument that decides whether off rotamer sampling is used when repacking the provided residues.
    kwargs : dict
        Additional keyword arguments to be passed to ``mutate`` .

    Returns
    -------
    protein: MDAnalysis.Universe
        MCMC trajectory of local repack
    deltaEs: np.ndarray:
        Change in energy_func score at each accept of MCMC trajectory

    """
    temp = np.atleast_1d(temp)
    KT = {t: GAS_CONST * t for t in temp}

    repack_radius = kwargs.pop("repack_radius") if "repack_radius" in kwargs else None  # Angstroms
    if repack_radius is None:
        repack_radius = max([SL.clash_radius for SL in spin_labels])
    # Construct a new spin labeled protein and preallocate variables to retain monte carlo trajectory
    spin_label_str = " or ".join(
        f"( {spin_label.selstr} )" for spin_label in spin_labels
    )
    protein = mutate(protein, *spin_labels, **kwargs).atoms

    # Determine the residues near the spin label that will be repacked
    repack_residues = protein.select_atoms(
        f"(around {repack_radius} {spin_label_str} ) or {spin_label_str}"
    ).residues

    repack_res_kwargs = spin_labels[0].input_kwargs
    repack_res_kwargs['eval_clash'] = False
    repack_residue_libraries = [
        RotamerEnsemble.from_mda(res, **repack_res_kwargs)
        for res in repack_residues
        if res.resname not in ["GLY", "ALA"]
           and res.resname in chilife.SUPPORTED_RESIDUES
    ]

    # Create new labeled protein construct to fill in any missing atoms of repack residues
    protein = mutate(protein, *repack_residue_libraries, **kwargs).atoms

    repack_residues = protein.select_atoms(
        f"(around {repack_radius} {spin_label_str} ) " f"or {spin_label_str}"
    ).residues

    repack_residue_libraries = [
        RotamerEnsemble.from_mda(res, **repack_res_kwargs)
        for res in repack_residues
        if res.resname not in ["GLY", "ALA"]
           and res.resname in chilife.SUPPORTED_RESIDUES
    ]

    traj = np.empty((repetitions, *protein.positions.shape))
    deltaEs = []

    sample_freq = np.array(
        [len(res._weights) for res in repack_residue_libraries], dtype=np.float64
    )
    sample_freq /= sample_freq.sum()

    count = 0
    acount = 0
    bcount = 0
    bidx = 0
    schedule = repetitions / (len(temp) + 1)
    with tqdm(total=repetitions) as pbar:
        while count < repetitions:

            # Randomly select a residue from the repacked residues
            SiteLibrary = repack_residue_libraries[
                np.random.choice(len(repack_residue_libraries), p=sample_freq)
            ]
            if not hasattr(SiteLibrary, "dummy_label"):
                SiteLibrary.dummy_label = SiteLibrary.copy()
                SiteLibrary.dummy_label.protein = protein
                SiteLibrary.dummy_label.mask = np.isin(
                    protein.ix, SiteLibrary.clash_ignore_idx
                )
                SiteLibrary.dummy_label._coords = np.atleast_3d(
                    [protein.atoms[SiteLibrary.dummy_label.mask].positions]
                )

                with np.errstate(divide="ignore"):
                    SiteLibrary.dummy_label.E0 = energy_func(SiteLibrary.dummy_label) - \
                                                 KT[temp[bidx]] * np.log(SiteLibrary.current_weight)

            DummyLabel = SiteLibrary.dummy_label

            coords, weight = SiteLibrary.sample(off_rotamer=off_rotamer)

            with np.errstate(divide="ignore"):
                DummyLabel._coords = np.atleast_3d([coords])
                E1 = energy_func(DummyLabel) - KT[temp[bidx]] * np.log(weight)

            deltaE = E1 - DummyLabel.E0
            deltaE = np.maximum(deltaE, -10.0)

            acount += 1
            # Metropolis-Hastings criteria

            if (
                    E1 < DummyLabel.E0
                    or np.exp(-deltaE / KT[temp[bidx]]) > np.random.rand()
            ):

                deltaEs.append(deltaE)
                try:
                    protein.atoms[DummyLabel.mask].positions = coords
                    DummyLabel.E0 = E1

                except ValueError as err:
                    print(SiteLibrary.name)
                    print(SiteLibrary.atom_names)

                    raise ValueError(err)

                traj[count] = protein.atoms.positions
                SiteLibrary.update_weight(weight)
                count += 1
                bcount += 1
                pbar.update(1)
                if bcount > schedule:
                    bcount = 0
                    bidx = np.minimum(bidx + 1, len(temp) - 1)
            else:
                continue

    logging.info(f"Total counts: {acount}")

    # Load MCMC trajectory into universe.
    if isinstance(protein, (mda.Universe, mda.AtomGroup)):
        protein.universe.load_new(traj)
    else:
        protein.protein.trajectory = chilife.Trajectory(traj, protein)

    return protein, np.squeeze(deltaEs)


def create_library(
        libname: str,
        pdb: str,
        dihedral_atoms: List[List[str]],
        site: int = 1,
        resname: str = None,
        dihedrals: ArrayLike = None,
        weights: ArrayLike = None,
        sigmas: ArrayLike = None,
        permanent: bool = False,
        default: bool = False,
        force: bool = False,
        spin_atoms: List[str] = None,
        description: str = None,
        comment: str = None,
        reference: str = None
) -> None:
    """Add a user defined SpinLabel from a pdb file.

    Parameters
    ----------
    libname : str
        Name for the new rotamer library.
    pdb : str
        Name of (and path to) pdb file containing the user defined spin label structure. This pdb file should contain
        only the desired spin label and no additional residues.
    site : int
        The residue number of the side chain in the pdb file you would like to add.
    resname : str
        3-letter residue code.
    dihedral_atoms : list
        a list of rotatable dihedrals. List should contain sub-lists of 4 atom names. Atom names must be the same as
        defined in the pdb file eg:
        
        .. code-block:: python

            [['CA', 'CB', 'SG', 'SD'],
            ['CB', 'SG', 'SD', 'CE']...]

    dihedrals : ArrayLike, optional
        Array of dihedral angles. If provided the new label object will be stored as a rotamer library with the
        dihedrals provided. Array should be n x m where n is the number of rotamers and m is the number of dihedrals.
    weights : ArrayLike, optional
        Weights associated with the dihedral angles provided by the ``dihedrals`` keyword argument. There should be one
        weight per rotamer and the rotamer weights should sum to 1.
    sigmas : ArrayLike, optional
        Sigma parameter for distributions of dihedral angles. Should be n x m matrix where n is the number of rotamers
        and m is the number of dihedrals. This feature will be used when performing off rotamer samplings.
    permanent: bool
        If set to True the library will be stored in the chilife user_rotlibs directory in addition to the current
        working directory.
    default : bool
        If set to true and permanent is also set to true then this rotamer library will become the default rotamer
        library for the given resname
    force: bool = False,
        If set to True and permanent is also set to true this library will overwrite any existing library with the same
        name.
    spin_atoms : list
        A list of atom names on which the spin density is localized.
<<<<<<< HEAD
    description : str
        A short (< 60 characters) description of the side chain library being created
    comment : str
        Additional information about the rotamer library that may not fit in description.
    reference : str
        Any relevant citations associated with the rotamer library.

=======
    Returns
    -------
    None
>>>>>>> 6dccb037
    """
    resname = libname[:3] if resname is None else resname
    struct, spin_atoms = pre_add_library(pdb, spin_atoms)
    resi_selection = struct.select_atoms(f"resnum {site}")
    bonds = resi_selection.intra_bonds.indices

    # Convert loaded rotamer ensemble to internal coords
    internal_coords = [
        chilife.get_internal_coords(
            resi_selection,
            preferred_dihedrals=dihedral_atoms,
            bonds=bonds
        )
        for _ in struct.trajectory
    ]

    # set residue number to 1 and remove chain operators so all rotamers are in the ic coordinate frame
    for ic in internal_coords:
        ic.shift_resnum(-(site - 1))
        ic.chain_operators = None
        if len(ic.chains) > 1:
            raise ValueError('The PDB of the label supplied appears to have a chain break. Please check your PDB and '
                             'make sure there are no chain breaks in the desired label and that there are no other '
                             'chains in the pdb file. If the error persists, check to be sure all atoms are the correct '
                             'element as chilife uses the elements to determine if atoms are bonded.')

    # If multi-state pdb extract dihedrals from pdb
    if dihedrals is None:
        dihedrals = np.rad2deg(
            [ic.get_dihedral(1, dihedral_atoms) for ic in internal_coords]
        )

    if dihedrals.shape == (len(dihedrals),):
        dihedrals.shape = (len(dihedrals), 1)

    if weights is None:
        weights = np.ones(len(dihedrals))
        weights /= weights.sum()

    save_dict = prep_restype_savedict(libname, resname, internal_coords,
                                      weights, dihedrals, dihedral_atoms,
                                      sigmas=sigmas, spin_atoms=spin_atoms,
                                      description=description, comment=comment,
                                      reference=reference)

    # Save rotamer library
    np.savez(Path().cwd() / f'{libname}_rotlib.npz', **save_dict, allow_pickle=True)

    if permanent:
        add_library(f'{libname}_rotlib.npz', libname=libname, default=default, force=force)


def create_dlibrary(
        libname: str,
        pdb: str,
        sites: Tuple,
        dihedral_atoms: List[List[List[str]]],
        resname: str = None,
        dihedrals: ArrayLike = None,
        weights: ArrayLike = None,
        permanent: bool = False,
        default: bool = False,
        force: bool = False,
        spin_atoms: List[str] = None,
        description: str = None,
        comment: str = None,
        reference: str = None
) -> None:
    """Add a user defined dSpinLabel from a pdb file.

    Parameters
    ----------
    libname: str,
        Name for the user defined label.
    pdb : str
        Name of (and path to) pdb file containing the user defined spin label structure. This pdb file should contain
        only the desired spin label and no additional residues.
    sites : Tuple[int]
        The residue numbers that the bifunctional label is attached to.
    dihedral_atoms: List[List[List[str]]]
        A list defining the mobile dihedral atoms of both halves of the bifunctional label. There should be  two
        entries, one for each site that the bifunctional label attaches to. Each entry should contain a sublist of
        dihedral definitions. Dihedral definitions are a list of four strings that are the names of the four atoms
        defining the dihedral angle.

            .. code-block:: python

            [
            # Side chain 1
            [['CA', 'CB', 'SG', 'SD'],
            ['CB', 'SG', 'SD', 'CE']...],

            # Side chain 2
            [['CA', 'CB', 'SG', 'SD'],
            ['CB', 'SG', 'SD', 'CE']...]
            ]

    resname : str
        Residue type 3-letter code.
    dihedrals : ArrayLike, optional
        Array of dihedral angles. If provided the new label object will be stored as a rotamer library with the
        dihedrals provided.
    weights : ArrayLike, optional
        Weights associated with the dihedral angles provided by the ``dihedrals`` keyword argument
        permanent: bool
        If set to True the library will be stored in the chilife user_rotlibs directory in addition to the current
        working directory.
    permanent : bool
        If set to True, a copy of the rotamer library will be stored in the chiLife rotamer libraries directory
    default : bool
        If set to true and permanent is also set to true then this rotamer library will become the default rotamer
        library for the given resname
    force: bool = False,
        If set to True and permanent is also set to true this library will overwrite any existing library with the same
        name.
    spin_atoms : list, dict
        List of atom names on which the spin density is localized, e.g ['N', 'O'], or dictionary with spin atom
        names (key 'spin_atoms') and spin atom weights (key 'spin_weights').
<<<<<<< HEAD
    description : str
        A short (< 60 characters) description of the side chain library being created
    comment : str
        Additional information about the rotamer library that may not fit in description.
    reference : str
        Any relevant citations associated with the rotamer library.
=======
>>>>>>> 6dccb037
    """

    site1, site2 = sites
    increment = site2 - site1
    resname = libname[:3] if resname is None else resname

    if len(dihedral_atoms) != 2:
        dihedral_error = True
    elif not isinstance(dihedral_atoms[0], List):
        dihedral_error = True
    elif len(dihedral_atoms[0][0]) != 4:
        dihedral_error = True
    else:
        dihedral_error = False

    if dihedral_error:
        raise ValueError(
            "dihedral_atoms must be a list of lists where each sublist contains the list of dihedral atoms"
            "for the i and i+{increment} side chains. Sublists can contain any amount of dihedrals but "
            "each dihedral should be defined by exactly four unique atom names that belong to the same "
            "residue number"
        )

    struct, spin_atoms = pre_add_library(pdb, spin_atoms, uniform_topology=False)
    res1 = struct.select_atoms(f'resnum {site1}')
    res2 = struct.select_atoms(f'resnum {site2}')

    # Identify the cap based off of the user defined mobile dihedrals
    nodes = []
    for i, res in enumerate((res1, res2)):
        site = res.resnums[0]
        dh_atoms = [dihedral[1] for dihedral in dihedral_atoms[i]]
        terminal_atom_idx = max(struct.select_atoms(f'resnum {site} and name {" ".join(dh_atoms)}').ix)
        nodes.append(terminal_atom_idx)

    G = nx.DiGraph(struct.bonds.indices.tolist())
    linker = list({node for path in nx.all_simple_paths(G, *nodes) for node in path if node not in nodes})
    G.remove_nodes_from(nodes)

    cap_idxs = set()
    for node in linker:
        cap_idxs |= {a for a in nx.dfs_postorder_nodes(G, node)}

    cap_idxs = list(sorted(cap_idxs))
    ovlp_selection = struct.atoms[cap_idxs]
    csts = ovlp_selection.names
    csts = csts.astype('U4')

    ovlp_selection.residues.resnums = site1
    ovlp_selection.residues.resids = site1
    res1 += ovlp_selection
    res1_bonds = res1.intra_bonds.indices

    IC1 = [chilife.get_internal_coords(res1, dihedral_atoms[0], res1_bonds)
           for ts in struct.trajectory]

    ovlp_selection.residues.resnums = site2
    ovlp_selection.residues.resids = site2
    res2 += ovlp_selection
    res2_bonds = res2.intra_bonds.indices

    IC2 = [chilife.get_internal_coords(res2, dihedral_atoms[1], res2_bonds, cap=cap_idxs)
           for ts in struct.trajectory]

    for ic1, ic2 in zip(IC1, IC2):
        ic1.shift_resnum(-(site1 - 1))
        ic1.chain_operators = None
        ic2.shift_resnum(-(site2 - 1))
        ic2.chain_operators = None
        if len(ic1.chains) > 1 or len(ic2.chains) > 1:
            raise ValueError('The PDB of the label supplied appears to have a chain break. Please check your PDB and '
                             'make sure there are no chain breaks in the desired label and that there are no other '
                             'chains in the pdb file. If the error persists, check to be sure all atoms are the correct '
                             'element as chilife uses the elements to determine if atoms are bonded.')

    # If multi-state pdb extract rotamers from pdb
    if dihedrals is None:
        dihedrals = []
        for IC, resnum, dihedral_set in zip([IC1, IC2], [site1, site2], dihedral_atoms):
            dihedrals.append([[ICi.get_dihedral(1, ddef) for ddef in dihedral_set] for ICi in IC])

    if weights is None:
        weights = np.ones(len(IC1))

    weights /= weights.sum()
    libname = libname + f'ip{increment}'
    save_dict_1 = prep_restype_savedict(libname + 'A', resname, IC1,
                                        weights, dihedrals[0], dihedral_atoms[0],
                                        spin_atoms=spin_atoms, description=description,
                                        comment=comment, reference=reference)
    save_dict_2 = prep_restype_savedict(libname + 'B', resname, IC2,
                                        weights, dihedrals[1], dihedral_atoms[1],
                                        resi=1 + increment,
                                        spin_atoms=spin_atoms)

    # Save individual data sets and zip
    cwd = Path().cwd()
    np.savez(cwd / f'{libname}A_rotlib.npz', **save_dict_1, allow_pickle=True)
    np.savez(cwd / f'{libname}B_rotlib.npz', **save_dict_2, allow_pickle=True)
    np.save(cwd / f'{libname}_csts.npy', csts)

    with zipfile.ZipFile(f'{libname}_drotlib.zip', mode='w') as archive:
        archive.write(f'{libname}A_rotlib.npz')
        archive.write(f'{libname}B_rotlib.npz')
        archive.write(f'{libname}_csts.npy')

    # Cleanup intermediate files
    os.remove(f'{libname}A_rotlib.npz')
    os.remove(f'{libname}B_rotlib.npz')
    os.remove(f'{libname}_csts.npy')

    if permanent:
        add_library(f'{libname}_drotlib.zip', libname=libname, default=default, force=force)


def pre_add_library(
        pdb: str,
        spin_atoms: List[str],
        uniform_topology: bool = True,
) -> Tuple[MDAnalysis.Universe, Dict]:
    """Helper function to sort PDBs, save spin atoms, update lists, etc. when adding a SpinLabel or dSpinLabel.

    Parameters
    ----------
    pdb : str
        Name (and path) of the pdb containing the new label.
    spin_atoms : List[str]
        Atoms of the SpinLabel where the unpaired electron is located.
    uniform_topology : bool
        Assume all rotamers of the library have the same topology (i.e. no differences in atom bonding). If false
        chilife will attempt to find the minimal topology shared between all rotamers for defining internal coordinates.

    Returns
    -------
    struct : MDAnalysis.Universe
        MDAnalysis Universe object containing the rotamer ensemble with each rotamer as a frame. All atoms should be
        properly sorted for consistent construction of internal coordinates.
    spin_atoms : dict
        Dictionary of spin atoms and weights if specified.
    """
    # Sort the PDB for optimal dihedral definitions
    pdb_lines, bonds = sort_pdb(pdb, uniform_topology=uniform_topology, return_bonds=True)
    bonds = get_min_topol(pdb_lines, forced_bonds=bonds)

    # Write a temporary file with the sorted atoms
    if isinstance(pdb_lines[0], list):
        with tempfile.NamedTemporaryFile(suffix=".pdb", mode="w+", delete=False) as tmpfile:
            for i, model in enumerate(pdb_lines):
                tmpfile.write(f"MODEL {i + 1}\n")
                for atom in model:
                    tmpfile.write(atom)
                tmpfile.write("ENDMDL\n")
    else:
        with tempfile.NamedTemporaryFile(suffix=".pdb", mode="w+", delete=False) as tmpfile:
            for line in pdb_lines:
                tmpfile.write(line)

    # Load sorted atom pdb using MDAnalysis and remove tempfile
    struct = mda.Universe(tmpfile.name, in_memory=True)
    struct.universe.add_bonds(bonds)
    os.remove(tmpfile.name)

    # Store spin atoms if provided
    if spin_atoms is not None:
        if isinstance(spin_atoms, str):
            spin_atoms = spin_atoms.split()

        if isinstance(spin_atoms, dict):
            spin_weights = list(spin_atoms.values())
            spin_atoms = list(spin_atoms.keys())

        else:
            w = 1 / len(spin_atoms)
            spin_weights = [w for _ in spin_atoms]

        spin_atoms = {'spin_atoms': spin_atoms, 'spin_weights': spin_weights}

    return struct, spin_atoms


def prep_restype_savedict(
        libname: str,
        resname: str,
        internal_coords: List[ProteinIC],
        weights: ArrayLike,
        dihedrals: ArrayLike,
        dihedral_atoms: ArrayLike,
        sigmas: ArrayLike = None,
        resi: int = 1,
        spin_atoms: List[str] = None,
        description: str = None,
        comment: str = None,
        reference: str = None
) -> Dict:
    """Helper function to add new residue types to chilife

    Parameters
    ----------
    libname : str
        Name of residue to be stored.
    resname : str
        Residue name (3-letter code)
    internal_coords : List[ProteinIC]
        list of internal coordinates of the new residue type.
    weights : ArrayLike
        Array of weights corresponding to each rotamer of the library
    dihedrals : ArrayLike
        Array of mobile dihedral angles for each rotamer fo the library
    dihedral_atoms : ArrayLike
        Definition of mobile dihedral angles for a single structure. Should be a list of 4 string lists where the
        four strings are the names of the atoms that define the dihedral.
    sigmas : ArrayLike
        Array of sigma values for each dihedral of each rotamer.
    resi: int
        The residue number to be stored.
    spin_atoms: List[str]
        A list of atom names corresponding to the atoms where the spin density resides.
<<<<<<< HEAD
    description : str
        A short (< 60 characters) description of the side chain library being created
    comment : str
        Additional information about the rotamer library that may not fit in description.
    reference : str
        Any relevant citations associated with the rotamer library.
=======
>>>>>>> 6dccb037
    Returns
    -------
    save_dict : dict
        Dictionary of all the data needed to build a RotamerEnsemble.
    """
    # Extract coordinates and transform to the local frame
    bb_atom_idx = [
        i for i, atom in enumerate(internal_coords[0].atoms) if atom.name in ["N", "CA", "C"]
    ]
    coords = internal_coords[0].coords.copy()
    ori, mx = local_mx(*coords[bb_atom_idx])
    coords = (coords - ori) @ mx

    if len(internal_coords) > 1:
        coords = np.array([(IC.coords - ori) @ mx for IC in internal_coords])
    elif len(dihedrals) > 1:
        coords = np.array([internal_coords.set_dihedral(dihe, resi, dihedral_atoms) for dihe in dihedrals])
    else:
        if coords.ndim == 2:
            coords = np.expand_dims(coords, axis=0)

    atom_types = np.array([atom.atype for atom in internal_coords[0].atoms])
    atom_names = np.array([atom.name for atom in internal_coords[0].atoms])

    if np.any(np.isnan(coords)):
        idxs = np.argwhere(np.isnan(np.sum(coords, axis=(1, 2)))).T[0]
        adxs = np.argwhere(np.isnan(np.sum(coords, axis=(0, 2)))).T[0]
        adxs = atom_names[adxs]

        print(internal_coords[0].atom_dict['dihedrals'][1][(5, ('O3', 'Cu1', 'NE2'))])
        print(internal_coords[0].zmats[1].shape)
        print(internal_coords[0].get_dihedral(5, ['NE2', 'Cu1', 'O3', 'C11']))
        print(internal_coords[4].coords)

        raise ValueError(
            f'Coords of rotamer {" ".join((str(idx) for idx in idxs))} at atoms {" ".join((str(idx) for idx in adxs))} '
            f'cannot be converted to internal coords')

    save_dict = {'rotlib': libname,
                 'resname': resname,
                 'coords': coords,
                 'internal_coords': internal_coords,
                 'weights': weights,
                 'atom_types': atom_types,
                 'atom_names': atom_names,
                 'dihedrals': dihedrals,
                 'dihedral_atoms': dihedral_atoms,
                 'description': description,
                 'comment': comment,
                 'reference': reference}

    if sigmas is None:
        pass
    elif sigmas.shape == dihedrals.shape:
        save_dict['sigmas'] = sigmas
    elif sigmas.shape == (*dihedrals.shape, 3):
        save_dict['sigmas'] = sigmas[..., 2]
        save_dict['locs'] = sigmas[..., 1]
        save_dict['skews'] = sigmas[..., 0]

    if spin_atoms:
        save_dict.update(spin_atoms)

    save_dict['type'] = 'chilife rotamer library'
    save_dict['format_version'] = 1.1

    return save_dict


def add_library(filename: Union[str, Path], libname: str = None, default: bool = False, force: bool = False):
    """
    Add the provided rotamer library to the chilife rotamer library directory so that it does not need to be
    in the working directory when utilizing.

    Parameters
    ----------
    filename : str, Path
        Name or Path object oof the rotamer library npz file.
    libname : str
        Unique name of the rotamer library
    default : bool
        If True, chilife will make this the default rotamer library for this residue type.
    force : bool
        If True, chilife will overwrite any existing rotamer library with the same name if it exists.
    """

    store_loc = (RL_DIR / f"user_rotlibs/") / filename
    filename = Path(filename)
    if libname is None:
        libname = re.sub("_d{0,1}rotlib.(npz|zip)", "", filename.name)

    library = chilife.read_library(Path(filename), None, None)
    drotlib = False
    if isinstance(library, tuple):
        drotlib = True
        library, _, _ = library

    resname = str(library['resname'])
    add_to_defaults(resname, libname, default)
    if force or not store_loc.exists():
        shutil.copy(filename, str(store_loc))
        if drotlib:
            global USER_dLIBRARIES
            USER_dLIBRARIES.add(libname)
        else:
            global USER_LIBRARIES
            USER_LIBRARIES.add(libname)
        add_dihedral_def(libname, library['dihedral_atoms'].tolist(), force=force)
    else:
        raise NameError("A rotamer library with this name already exists! Please choose a different name or do"
                        "not store as a permanent rotamer library")


def add_dihedral_def(name: str, dihedrals: ArrayLike, force: bool = False) -> None:
    """Helper function to add the dihedral definitions of user defined labels and libraries to the chilife knowledge
    base.

    Parameters
    ----------
    name : str
        Name of the residue.
    dihedrals : ArrayLike
        List of lists of atom names defining the dihedrals.
    force : bool
        Overwrite any dihedral definition with the same name if it exists.
    """

    # Reload in case there were other changes
    if not add_to_toml(DATA_DIR / "dihedral_defs.toml", key=name, value=dihedrals, force=force):
        raise ValueError(f'There is already a dihedral definition for {name}. Please choose a different name.')

    # Add to active dihedral def dict
    chilife.dihedral_defs[name] = dihedrals


def remove_library(name: str, prompt: bool = True):
    """
    Removes a library from the chilife rotamer library directory and from the chilife dihedral definitions

    Parameters
    ----------
    name : str
        Name of the rotamer library
    prompt : bool
        If set to False al warnings will be ignored.
    """
    global USER_LIBRARIES, USER_dLIBRARIES
    if (name not in USER_LIBRARIES) and (name not in USER_dLIBRARIES) and prompt:
        raise ValueError(f'{name} is not in the set of user labels or user dLables. Check to make sure you have the '
                         f'right label. Note that only user labels can be removed.')

    if prompt:
        ans = input(f'WARNING: You have requested the permanent removal of the {name} label/rotamer library. \n'
                    f'Are you sure you want to do this? (y/n)')
        if ans.lower().startswith('y'):
            pass
        elif ans.lower().startswith('n'):
            print('Canceling label removal')
            return None
        else:
            print(f'"{ans}" is not an intelligible answer. Canceling label removal')
            return None

    # Remove files
    files = list((RL_DIR / 'user_rotlibs').glob(f'{name}*')) + \
            list((RL_DIR / 'residue_internal_coords').glob(f'{name}*')) + \
            list((RL_DIR / 'residue_pdbs').glob(f'{name}*'))

    for file in files:
        if file.exists():
            os.remove(str(file))

    if name in USER_dLIBRARIES:
        USER_dLIBRARIES.remove(name)

    if name in USER_LIBRARIES:
        USER_LIBRARIES.remove(name)

    if name in dihedral_defs:
        del dihedral_defs[name]

    remove_from_toml(DATA_DIR / 'dihedral_defs.toml', name)
    remove_from_defaults(name)


def add_to_toml(file: Union[str, Path], key: str, value: Union[str, List, dict], force: bool = False):
    """Helper function to add new key:value pairs to toml files like dihedral_defs.toml

    Parameters
    ----------
    file : str, Path
        Name or path to the toml file to be edited.
    key : str
        toml entry to be added.
    value : str, List, dict
        Item to add to the toml file under the key.
    force : bool
        If True, any existing data under the `key` entry will be overwritten.
    """
    with open(file, 'r') as f:
        local = rtoml.load(f)

    if key in local and not force:
        return False

    if key is not None:
        local[key] = value

    with open(file, 'w') as f:
        rtoml.dump(local, f)

    return True


def remove_from_toml(file: Union[str, Path], entry: str):
    """
    Remove an entry for a chilife toml file
    Parameters
    ----------
    file : str, Path
        Name or Path of the toml file to be edited.
    entry : str
        Entry or key of the toml file to be removed.
    """
    with open(file, 'r') as f:
        local = rtoml.load(f)

    if entry in local:
        del local[entry]

    with open(file, 'w') as f:
        rtoml.dump(local, f)

    return True


def add_to_defaults(resname: str, rotlib_name: str, default: bool = False):
    """
    Helper function to add a rotamer library to the defaults stack.

    Parameters
    ----------
    resname : str
        3 letter code name of the residue.
    rotlib_name : str
        Name of the rotamer library.
    default : bool
        If True the rotamer library will be added to the top of the defaults stacking making it the new default
        rotamer library for the residue type. If False it will be added to the bottom of the stack and will only be the
        default if there are no other rotamer libraries for the residue type.
    """
    file = RL_DIR / 'defaults.toml'
    with open(file, 'r') as f:
        local = rtoml.load(f)
        backup = deepcopy(local)

    if resname not in local:
        local[resname] = []
    if resname not in chilife.rotlib_defaults:
        chilife.rotlib_defaults[resname] = []

    pos = 0 if default else len(local[resname])

    if rotlib_name not in chilife.rotlib_defaults[resname]:
        chilife.rotlib_defaults[resname].insert(pos, rotlib_name)
    if rotlib_name not in local[resname]:
        local[resname].insert(pos, rotlib_name)

    safe_save(file, local, backup)


def remove_from_defaults(rotlib_name: str):
    """
    Helper function to remove a rotamer library from the defaults stack.
    Parameters
    ----------
    rotlib_name : str
        Name of the rotamer library to be removed.
    """
    file = RL_DIR / 'defaults.toml'
    with open(file, 'r') as f:
        local = rtoml.load(f)
        backup = deepcopy(local)

    keys = [key for key, val in local.items() if rotlib_name in val]

    for key in keys:
        chilife.rotlib_defaults[key].remove(rotlib_name)
        local[key].remove(rotlib_name)
        if local[key] == []:
            del local[key]

    safe_save(file, local, backup)


def safe_save(file: Union[str, Path], data: dict, backup: dict):
    """
    Helper function to save toml files. Will preserve original toml file if there is an error.

    Parameters
    ----------
    file : str, Path
        Name of the toml file to be saved.
    data : dict
        Data to save in the toml file.
    backup : dict
        Original data from the toml file to save if there is an error.
    """
    try:
        with open(file, 'w') as f:
            rtoml.dump(data, f)
    except rtoml._rtoml.TomlSerializationError:
        with open(file, 'w') as f:
            rtoml.dump(backup, f)
        raise


def _print_monofunc(files):
    print(f"{'monofunctional' + ':':^60}")
    print("-" * 60)

    for file in files:
        with np.load(file, allow_pickle=True) as f:
            for key in f.keys():
                resname = f['resname']
                if 'description' in f:
                    descr = f['description']
                else:
                    descr = "No description"

        print(f'{resname:<8} : {descr}')
    print("-" * 60)


def _print_bifunc(files):
    print(f"{'bifunctional' + ':':^60}")
    print("-" * 60)

    for file in files:
        with zipfile.ZipFile(file, 'r') as archive:
            name = archive.namelist()[0]
            resname = name[:3]
            context = name[3:6]
            with archive.open(name) as of:
                with np.load(of, allow_pickle=True) as f:
                    if 'description' in f:
                        descr = f['description']
                    else:
                        descr = "No description"

        print(f'{resname:<4}{context:<4} : {descr}')
    print("-" * 60)


def list_available_rotlibs():
    """
    Lists residue types and rotamer libraries that are currently available. More information on any individual rotamer
    library by using the rotlib_info function.
    """

    print()

    dirs = {'current working directory': Path.cwd()}
    dirs.update({f'user rotlib directory {n + 1}': u_dir for n, u_dir in enumerate(USER_RL_DIR)})
    dirs.update({'chilife rotlib directory': RL_DIR / 'user_rotlibs'})

    for dname, dpath in dirs.items():
        monofunctional = tuple(dpath.glob('*_rotlib.npz'))
        bifunctional = tuple(dpath.glob('*_drotlib.zip'))
        if len(monofunctional) + len(bifunctional) > 0:

            print("*" * 60)
            print(f"*{f'Rotlibs in {dname}':^58}*")
            if 'user' in dname:
                print(f'*{dname.name:^58}*')
            print("*" * 60)

            if len(monofunctional) > 0 : _print_monofunc(monofunctional)
            if len(bifunctional) > 0 : _print_bifunc(bifunctional)

    print()
    print("*" * 60)
    print(f"*{'DUNBRACK ROTLIBS':^58}*")
    print(f"*{'ARG, ASN, ASP, CSY, GLN, GLU, HIS, ILE, LEU, LYS, MET,':^58}*")
    print(f"*{'PHE, PRO, SER, THR, TRP, TYR, VAL':^58}*")
    print(f"*{'(no ALA, GLY}':^58}*")
    print("*" * 60)


def add_rotlib_dir(directory: Union[Path, str]) -> None:
    """Add a directory to search for rotlibs when none are found in te working directory. This directory will be
    searched before the chiLife default rotlib directory."""
    directory = Path(directory)
    with open(RL_DIR / 'additional_rotlib_dirs.txt', 'a+') as f:
        f.write(str(directory))
        f.write('\n')

    USER_RL_DIR.append(Path(directory))


def remove_rotlib_dir(directory: Union[Path, str]) -> None:
    directory = Path(directory)
    if directory in USER_RL_DIR:
        USER_RL_DIR.remove(directory)

    with open(RL_DIR / 'additional_rotlib_dirs.txt', 'r') as f:
        TMP = [Path(line.strip()) for line in f.readlines() if Path(line.strip()) != directory]

    with open(RL_DIR / 'additional_rotlib_dirs.txt', 'w') as f:
        for p in TMP:
            f.write(str(p))
            f.write('\n')


def get_possible_rotlibs(rotlib: str,
                         suffix: str,
                         extension: str,
                         return_all: bool = False,
                         was_none: bool = False) -> Union[Path, None]:
    """

    """
    cwd = Path.cwd()
    sufplusex = '_' + suffix + extension
    # Assemble a list of possible rotlib paths starting in the current directory
    possible_rotlibs = [Path(rotlib),
                        cwd / rotlib,
                        cwd / (rotlib + extension),
                        cwd / (rotlib + sufplusex)]

    possible_rotlibs += list(cwd.glob(f'{rotlib}*{sufplusex}'))
    # Then in the user defined rotamer library directory
    for pth in chilife.USER_RL_DIR:
        possible_rotlibs += list(pth.glob(f'{rotlib}*{sufplusex}'))

    if not was_none:
        possible_rotlibs += list((chilife.RL_DIR / 'user_rotlibs').glob(f'*{rotlib}*'))

    if return_all:
        rotlib = []
    for possible_file in possible_rotlibs:
        if possible_file.exists() and return_all:
                rotlib.append(possible_file)
        elif possible_file.exists():
            rotlib = possible_file
            break
    else:
        if isinstance(rotlib, str) and was_none and rotlib in chilife.rotlib_defaults:
            rotlib = chilife.RL_DIR / 'user_rotlibs' / (chilife.rotlib_defaults[rotlib][0] + sufplusex)

        elif not isinstance(rotlib, list) or rotlib == []:
            rotlib = None

    # rotlib lists need to be sorted to prevent position mismatches for results with tests.
    if isinstance(rotlib, list):
        rotlib = sorted(rotlib)

    return rotlib


def rotlib_info(rotlib: str):
    """
        Display detailed information about the rotamer library.
    Parameters
    ----------
    rotlib : str
        Name of the rotamer library to print the information of.
    """
<|MERGE_RESOLUTION|>--- conflicted
+++ resolved
@@ -1,1328 +1,1315 @@
-from __future__ import annotations
-import tempfile, logging, os, rtoml, re
-import zipfile, shutil
-from copy import deepcopy
-from pathlib import Path
-from itertools import combinations, product
-from typing import Callable, Tuple, Union, List, Dict
-from unittest import mock
-
-import networkx as nx
-from tqdm import tqdm
-
-import numpy as np
-from numpy.typing import ArrayLike
-from scipy.spatial.distance import cdist
-import MDAnalysis as mda
-import MDAnalysis.transformations
-
-import chilife
-from .protein_utils import dihedral_defs, local_mx, sort_pdb, mutate, get_min_topol
-from .ProteinIC import ProteinIC
-from .scoring import get_lj_rep, GAS_CONST, get_lj_params, reweight_rotamers
-from .numba_utils import get_delta_r, normdist
-from .SpinLabel import SpinLabel
-from .RotamerEnsemble import RotamerEnsemble
-from .SpinLabelTraj import SpinLabelTraj
-
-logging.captureWarnings(True)
-
-# Define useful global variables
-SUPPORTED_BB_LABELS = ("R1C",)
-DATA_DIR = Path(__file__).parent.absolute() / "data/"
-RL_DIR = Path(__file__).parent.absolute() / "data/rotamer_libraries/"
-
-with open(RL_DIR / 'additional_rotlib_dirs.txt', 'r') as f:
-    USER_RL_DIR = [Path(x.strip()) for x in f.readlines()]
-
-with open(RL_DIR / "defaults.toml", "r") as f:
-    rotlib_defaults = rtoml.load(f)
-
-USER_LIBRARIES = {f.name[:-11] for f in (RL_DIR / "user_rotlibs").glob("*rotlib.npz")}
-USER_dLIBRARIES = {f.name[:-12] for f in (RL_DIR / "user_rotlibs").glob("*drotlib.zip")}
-USER_dLIBRARIES = USER_dLIBRARIES | {f.name[:-15] for f in (RL_DIR / "user_rotlibs").glob("*drotlib.zip")}
-SUPPORTED_RESIDUES = set(dihedral_defs.keys())
-[SUPPORTED_RESIDUES.remove(lab) for lab in ("CYR1", "MTN")]
-
-
-def distance_distribution(
-        *args: SpinLabel,
-        r: ArrayLike = None,
-        sigma: float = 1.0,
-        use_spin_centers: bool = True,
-        dependent: bool = False,
-        uq: bool = False,
-) -> np.ndarray:
-    """Calculates total distribution of spin-spin distances among an arbitrary number of spin labels, using the
-    distance range ``r`` (in angstrom). The distance distribution is obtained by summing over all pair distance
-    distributions. These in turn are calculated by summing over rotamer pairs with the appropriate weights. For each
-    rotamer pair, the distance distribution is either just the distance between the ``spin_center`` coordinates of two
-    labels (if ``spin_populations=False``) or the weighted sum over all pairs of spn-bearing atoms
-    (``spin_populations=True``). The resulting distance histogram is convolved with a normal distribution with a
-    standard deviation ``sigma`` .
-
-    Parameters
-    ----------
-    *args : SpinLabel
-        Any number of spin label objects.
-    r : ArrayLike
-        Evenly spaced array of distances (in angstrom) to calculate the distance distribution over.
-    sigma : float
-        The standard deviation of the normal distribution used in convolution with the distance histogram, in angstrom.
-        Default is 1.
-    use_spin_centers : bool
-        If False, distances are computed between spin centers. If True, distances are computed by summing over
-        the distributed spin density on spin-bearing atoms on the labels.
-    dependent: bool
-        Consider the (clash) effects of spin label rotamers on each other.
-    uq : bool
-        Perform uncertainty analysis (experimental)
-
-    Returns
-    -------
-    P : np.ndarray
-        Predicted distance distribution, in 1/angstrom
-    """
-
-    # Allow r to be passed as last non-keyword argument
-    if r is None and np.ndim(args[-1]) != 0:
-        r = args[-1]
-        args = args[:-1]
-
-    if len(args) < 2:
-        raise TypeError('At least two spin label objects are required.')
-
-    if r is None:
-        raise TypeError('Keyword argument r with distance domain vector is missing.')
-
-    if any(not hasattr(arg, atr) for arg in args for atr in ["spin_coords", "spin_centers", "weights"]):
-        raise TypeError(
-            "Arguments other than spin labels must be passed as a keyword arguments."
-        )
-
-    r = np.asarray(r)
-
-    if any(isinstance(SL, SpinLabelTraj) for SL in args):
-
-        P = traj_dd(*args, r=r, sigma=sigma)
-        return P
-
-    elif uq:
-
-        Ps = []
-        n_boots = uq if uq > 1 else 100
-        for i in range(n_boots):
-            dummy_labels = []
-            for SL in args:
-                idxs = np.random.choice(len(SL), len(SL))
-
-                dummy_SL = mock.Mock()
-                dummy_SL.spin_coords = np.atleast_2d(SL.spin_coords[idxs])
-                dummy_SL.spin_centers = np.atleast_2d(SL.spin_centers[idxs])
-                dummy_SL.spin_weights = SL.spin_weights
-                dummy_SL.weights = SL.weights[idxs]
-                dummy_SL.weights /= dummy_SL.weights.sum()
-                dummy_labels.append(dummy_SL)
-
-            Ps.append(pair_dd(*dummy_labels, r=r, sigma=sigma, use_spin_centers=use_spin_centers))
-        Ps = np.array(Ps)
-        return Ps
-
-    else:
-
-        P = pair_dd(*args, r=r, sigma=sigma, use_spin_centers=use_spin_centers, dependent=dependent)
-        return P
-
-
-def pair_dd(*args, r: ArrayLike, sigma: float = 1.0, use_spin_centers: bool = True, dependent=False) -> np.ndarray:
-    """Obtain the total pairwise spin-spin distance distribution over ``r`` for a list of spin labels.
-    The distribution is calculated by convolving the weighted histogram of pairwise spin-spin
-    distances with a normal distribution with standard deviation ``sigma``.
-
-    Parameters
-    ----------
-    *args : SpinLabel
-        SpinLabels to use when calculating the distance distribution
-    r : ArrayLike
-        Distance domain vector, in angstrom
-    sigma : float
-         Standard deviation of normal distribution used for convolution, in angstrom
-    use_spin_centers : bool
-        If False, distances are computed between spin centers. If True, distances are computed by summing over
-        the distributed spin density on spin-bearing atoms on the labels.
-    dependent: bool
-        Consider the (clash) effects of spin label rotamers on each other.
-
-    Returns
-    -------
-    P : np.ndarray
-        Predicted normalized distance distribution, in units of 1/angstrom
-
-    """
-    # Calculate pairwise distances and weights
-    SL_Pairs = combinations(args, 2)
-    weights, distances = [], []
-    for SL1, SL2 in SL_Pairs:
-        if use_spin_centers:
-            coords1 = SL1.spin_centers
-            coords2 = SL2.spin_centers
-            weights1 = SL1.weights
-            weights2 = SL2.weights
-        else:
-            coords1 = SL1.spin_coords.reshape(-1, 3)
-            coords2 = SL2.spin_coords.reshape(-1, 3)
-            weights1 = np.outer(SL1.weights, SL1.spin_weights).flatten()
-            weights2 = np.outer(SL2.weights, SL2.spin_weights).flatten()
-
-        distances.append(cdist(coords1, coords2).flatten())
-        weights.append(np.outer(weights1, weights2).flatten())
-
-        if dependent:
-            nrot1, nrot2 = len(SL1), len(SL2)
-            nat1, nat2 = len(SL1.side_chain_idx), len(SL2.side_chain_idx)
-
-            rot_coords1 = SL1.coords[:, SL1.side_chain_idx].reshape(-1, 3)
-            rot_coords2 = SL2.coords[:, SL2.side_chain_idx].reshape(-1, 3)
-            rsl = cdist(rot_coords1, rot_coords2)
-            rsl = rsl.reshape(nrot1, nat1, nrot2, nat2).transpose(0, 2, 1, 3)
-            join_rmin = chilife.get_lj_rmin("join_protocol")[()]
-            join_eps = chilife.get_lj_eps("join_protocol")[()]
-
-            rmin_ij = join_rmin(SL1.rmin2, SL2.rmin2)
-            eps_ij = join_eps(SL1.eps, SL2.eps)
-
-            lj = rmin_ij[None, None, ...] / rsl
-            lj = lj * lj * lj
-            lj = lj * lj
-            lj = lj * lj
-
-            # Cap
-            lj[lj > 10] = 10
-            # Rep only
-            E = eps_ij * (lj * lj)
-            E = E.sum(axis=(2, 3))
-            weights[-1], _ = reweight_rotamers(E.flatten(), SL1.temp, weights[-1])
-
-    distances = np.concatenate(distances)
-    weights = np.concatenate(weights)
-
-    # Calculate distance histogram
-    hist, _ = np.histogram(
-        distances, weights=weights, range=(min(r), max(r)), bins=len(r)
-    )
-
-    # Convolve with normal distribution if non-zero standard deviation is given
-    if sigma != 0:
-        delta_r = get_delta_r(r)
-        _, g = normdist(delta_r, 0, sigma)
-        P = np.convolve(hist, g, mode="same")
-    else:
-        P = hist
-
-    # Normalize distribution
-    integral = np.trapz(P, r)
-    if integral != 0:
-        P /= integral
-
-    return P
-
-
-def traj_dd(
-        SL1: SpinLabelTraj,
-        SL2: SpinLabelTraj,
-        r: ArrayLike,
-        sigma: float,
-        **kwargs,
-) -> np.ndarray:
-    """Calculate a distance distribution from a trajectory of spin labels by calling ``distance_distribution`` on each
-    frame and averaging the resulting distributions.
-
-    Parameters
-    ----------
-    SL1, SL2: SpinLabelTrajectory
-        Spin label to use for distance distribution calculation.
-    r : ArrayLike
-        Distance domain to use when calculating distance distribution.
-    sigma : float
-        Standard deviation of the gaussian kernel used to smooth the distance distribution
-    **kwargs : dict, optional
-        Additional keyword arguments to pass to ``distance_distribution`` .
-
-    Returns
-    -------
-    P: ndarray
-        Distance distribution calculated from the provided SpinLabelTrajectories
-    """
-
-    # Ensure that the SpinLabelTrajectories have the same number of frames.
-    if len(SL1) != len(SL2):
-        raise ValueError("SpinLabelTraj objects must have the same length")
-
-    # Calculate the distance distribution for each frame and sum
-    P = np.zeros_like(r)
-    for _SL1, _SL2 in zip(SL1, SL2):
-        P += distance_distribution(_SL1, _SL2, r=r, sigma=sigma, **kwargs)
-
-    # Normalize distance distribution
-    P /= np.trapz(P, r)
-
-    return P
-
-
-def repack(
-        protein: Union[mda.Universe, mda.AtomGroup],
-        *spin_labels: RotamerEnsemble,
-        repetitions: int = 200,
-        temp: float = 1,
-        energy_func: Callable = get_lj_rep,
-        off_rotamer=False,
-        **kwargs,
-) -> Tuple[mda.Universe, ArrayLike]:
-    """Markov chain Monte Carlo repack a protein around any number of SpinLabel or RotamerEnsemble objects.
-
-    Parameters
-    ----------
-    protein : MDAnalysis.Universe, MDAnalysis.AtomGroup
-        Protein to be repacked
-    spin_labels : RotamerEnsemble, SpinLabel
-        RotamerEnsemble or SpinLabel object placed at site of interest
-    repetitions : int
-        Number of successful MC samples to perform before terminating the MC sampling loop
-    temp : float, ArrayLike
-        Temperature (Kelvin) for both clash evaluation and metropolis-hastings acceptance criteria. Accepts a list or
-        array like object of temperatures if a temperature schedule is desired
-    energy_func : Callable
-        Energy function to be used for clash evaluation. Must accept a protein and RotamerEnsemble object and return an
-        array of potentials in kcal/mol, with one energy per rotamer in the rotamer ensemble
-    off_rotamer : bool
-        Boolean argument that decides whether off rotamer sampling is used when repacking the provided residues.
-    kwargs : dict
-        Additional keyword arguments to be passed to ``mutate`` .
-
-    Returns
-    -------
-    protein: MDAnalysis.Universe
-        MCMC trajectory of local repack
-    deltaEs: np.ndarray:
-        Change in energy_func score at each accept of MCMC trajectory
-
-    """
-    temp = np.atleast_1d(temp)
-    KT = {t: GAS_CONST * t for t in temp}
-
-    repack_radius = kwargs.pop("repack_radius") if "repack_radius" in kwargs else None  # Angstroms
-    if repack_radius is None:
-        repack_radius = max([SL.clash_radius for SL in spin_labels])
-    # Construct a new spin labeled protein and preallocate variables to retain monte carlo trajectory
-    spin_label_str = " or ".join(
-        f"( {spin_label.selstr} )" for spin_label in spin_labels
-    )
-    protein = mutate(protein, *spin_labels, **kwargs).atoms
-
-    # Determine the residues near the spin label that will be repacked
-    repack_residues = protein.select_atoms(
-        f"(around {repack_radius} {spin_label_str} ) or {spin_label_str}"
-    ).residues
-
-    repack_res_kwargs = spin_labels[0].input_kwargs
-    repack_res_kwargs['eval_clash'] = False
-    repack_residue_libraries = [
-        RotamerEnsemble.from_mda(res, **repack_res_kwargs)
-        for res in repack_residues
-        if res.resname not in ["GLY", "ALA"]
-           and res.resname in chilife.SUPPORTED_RESIDUES
-    ]
-
-    # Create new labeled protein construct to fill in any missing atoms of repack residues
-    protein = mutate(protein, *repack_residue_libraries, **kwargs).atoms
-
-    repack_residues = protein.select_atoms(
-        f"(around {repack_radius} {spin_label_str} ) " f"or {spin_label_str}"
-    ).residues
-
-    repack_residue_libraries = [
-        RotamerEnsemble.from_mda(res, **repack_res_kwargs)
-        for res in repack_residues
-        if res.resname not in ["GLY", "ALA"]
-           and res.resname in chilife.SUPPORTED_RESIDUES
-    ]
-
-    traj = np.empty((repetitions, *protein.positions.shape))
-    deltaEs = []
-
-    sample_freq = np.array(
-        [len(res._weights) for res in repack_residue_libraries], dtype=np.float64
-    )
-    sample_freq /= sample_freq.sum()
-
-    count = 0
-    acount = 0
-    bcount = 0
-    bidx = 0
-    schedule = repetitions / (len(temp) + 1)
-    with tqdm(total=repetitions) as pbar:
-        while count < repetitions:
-
-            # Randomly select a residue from the repacked residues
-            SiteLibrary = repack_residue_libraries[
-                np.random.choice(len(repack_residue_libraries), p=sample_freq)
-            ]
-            if not hasattr(SiteLibrary, "dummy_label"):
-                SiteLibrary.dummy_label = SiteLibrary.copy()
-                SiteLibrary.dummy_label.protein = protein
-                SiteLibrary.dummy_label.mask = np.isin(
-                    protein.ix, SiteLibrary.clash_ignore_idx
-                )
-                SiteLibrary.dummy_label._coords = np.atleast_3d(
-                    [protein.atoms[SiteLibrary.dummy_label.mask].positions]
-                )
-
-                with np.errstate(divide="ignore"):
-                    SiteLibrary.dummy_label.E0 = energy_func(SiteLibrary.dummy_label) - \
-                                                 KT[temp[bidx]] * np.log(SiteLibrary.current_weight)
-
-            DummyLabel = SiteLibrary.dummy_label
-
-            coords, weight = SiteLibrary.sample(off_rotamer=off_rotamer)
-
-            with np.errstate(divide="ignore"):
-                DummyLabel._coords = np.atleast_3d([coords])
-                E1 = energy_func(DummyLabel) - KT[temp[bidx]] * np.log(weight)
-
-            deltaE = E1 - DummyLabel.E0
-            deltaE = np.maximum(deltaE, -10.0)
-
-            acount += 1
-            # Metropolis-Hastings criteria
-
-            if (
-                    E1 < DummyLabel.E0
-                    or np.exp(-deltaE / KT[temp[bidx]]) > np.random.rand()
-            ):
-
-                deltaEs.append(deltaE)
-                try:
-                    protein.atoms[DummyLabel.mask].positions = coords
-                    DummyLabel.E0 = E1
-
-                except ValueError as err:
-                    print(SiteLibrary.name)
-                    print(SiteLibrary.atom_names)
-
-                    raise ValueError(err)
-
-                traj[count] = protein.atoms.positions
-                SiteLibrary.update_weight(weight)
-                count += 1
-                bcount += 1
-                pbar.update(1)
-                if bcount > schedule:
-                    bcount = 0
-                    bidx = np.minimum(bidx + 1, len(temp) - 1)
-            else:
-                continue
-
-    logging.info(f"Total counts: {acount}")
-
-    # Load MCMC trajectory into universe.
-    if isinstance(protein, (mda.Universe, mda.AtomGroup)):
-        protein.universe.load_new(traj)
-    else:
-        protein.protein.trajectory = chilife.Trajectory(traj, protein)
-
-    return protein, np.squeeze(deltaEs)
-
-
-def create_library(
-        libname: str,
-        pdb: str,
-        dihedral_atoms: List[List[str]],
-        site: int = 1,
-        resname: str = None,
-        dihedrals: ArrayLike = None,
-        weights: ArrayLike = None,
-        sigmas: ArrayLike = None,
-        permanent: bool = False,
-        default: bool = False,
-        force: bool = False,
-        spin_atoms: List[str] = None,
-        description: str = None,
-        comment: str = None,
-        reference: str = None
-) -> None:
-    """Add a user defined SpinLabel from a pdb file.
-
-    Parameters
-    ----------
-    libname : str
-        Name for the new rotamer library.
-    pdb : str
-        Name of (and path to) pdb file containing the user defined spin label structure. This pdb file should contain
-        only the desired spin label and no additional residues.
-    site : int
-        The residue number of the side chain in the pdb file you would like to add.
-    resname : str
-        3-letter residue code.
-    dihedral_atoms : list
-        a list of rotatable dihedrals. List should contain sub-lists of 4 atom names. Atom names must be the same as
-        defined in the pdb file eg:
-        
-        .. code-block:: python
-
-            [['CA', 'CB', 'SG', 'SD'],
-            ['CB', 'SG', 'SD', 'CE']...]
-
-    dihedrals : ArrayLike, optional
-        Array of dihedral angles. If provided the new label object will be stored as a rotamer library with the
-        dihedrals provided. Array should be n x m where n is the number of rotamers and m is the number of dihedrals.
-    weights : ArrayLike, optional
-        Weights associated with the dihedral angles provided by the ``dihedrals`` keyword argument. There should be one
-        weight per rotamer and the rotamer weights should sum to 1.
-    sigmas : ArrayLike, optional
-        Sigma parameter for distributions of dihedral angles. Should be n x m matrix where n is the number of rotamers
-        and m is the number of dihedrals. This feature will be used when performing off rotamer samplings.
-    permanent: bool
-        If set to True the library will be stored in the chilife user_rotlibs directory in addition to the current
-        working directory.
-    default : bool
-        If set to true and permanent is also set to true then this rotamer library will become the default rotamer
-        library for the given resname
-    force: bool = False,
-        If set to True and permanent is also set to true this library will overwrite any existing library with the same
-        name.
-    spin_atoms : list
-        A list of atom names on which the spin density is localized.
-<<<<<<< HEAD
-    description : str
-        A short (< 60 characters) description of the side chain library being created
-    comment : str
-        Additional information about the rotamer library that may not fit in description.
-    reference : str
-        Any relevant citations associated with the rotamer library.
-
-=======
-    Returns
-    -------
-    None
->>>>>>> 6dccb037
-    """
-    resname = libname[:3] if resname is None else resname
-    struct, spin_atoms = pre_add_library(pdb, spin_atoms)
-    resi_selection = struct.select_atoms(f"resnum {site}")
-    bonds = resi_selection.intra_bonds.indices
-
-    # Convert loaded rotamer ensemble to internal coords
-    internal_coords = [
-        chilife.get_internal_coords(
-            resi_selection,
-            preferred_dihedrals=dihedral_atoms,
-            bonds=bonds
-        )
-        for _ in struct.trajectory
-    ]
-
-    # set residue number to 1 and remove chain operators so all rotamers are in the ic coordinate frame
-    for ic in internal_coords:
-        ic.shift_resnum(-(site - 1))
-        ic.chain_operators = None
-        if len(ic.chains) > 1:
-            raise ValueError('The PDB of the label supplied appears to have a chain break. Please check your PDB and '
-                             'make sure there are no chain breaks in the desired label and that there are no other '
-                             'chains in the pdb file. If the error persists, check to be sure all atoms are the correct '
-                             'element as chilife uses the elements to determine if atoms are bonded.')
-
-    # If multi-state pdb extract dihedrals from pdb
-    if dihedrals is None:
-        dihedrals = np.rad2deg(
-            [ic.get_dihedral(1, dihedral_atoms) for ic in internal_coords]
-        )
-
-    if dihedrals.shape == (len(dihedrals),):
-        dihedrals.shape = (len(dihedrals), 1)
-
-    if weights is None:
-        weights = np.ones(len(dihedrals))
-        weights /= weights.sum()
-
-    save_dict = prep_restype_savedict(libname, resname, internal_coords,
-                                      weights, dihedrals, dihedral_atoms,
-                                      sigmas=sigmas, spin_atoms=spin_atoms,
-                                      description=description, comment=comment,
-                                      reference=reference)
-
-    # Save rotamer library
-    np.savez(Path().cwd() / f'{libname}_rotlib.npz', **save_dict, allow_pickle=True)
-
-    if permanent:
-        add_library(f'{libname}_rotlib.npz', libname=libname, default=default, force=force)
-
-
-def create_dlibrary(
-        libname: str,
-        pdb: str,
-        sites: Tuple,
-        dihedral_atoms: List[List[List[str]]],
-        resname: str = None,
-        dihedrals: ArrayLike = None,
-        weights: ArrayLike = None,
-        permanent: bool = False,
-        default: bool = False,
-        force: bool = False,
-        spin_atoms: List[str] = None,
-        description: str = None,
-        comment: str = None,
-        reference: str = None
-) -> None:
-    """Add a user defined dSpinLabel from a pdb file.
-
-    Parameters
-    ----------
-    libname: str,
-        Name for the user defined label.
-    pdb : str
-        Name of (and path to) pdb file containing the user defined spin label structure. This pdb file should contain
-        only the desired spin label and no additional residues.
-    sites : Tuple[int]
-        The residue numbers that the bifunctional label is attached to.
-    dihedral_atoms: List[List[List[str]]]
-        A list defining the mobile dihedral atoms of both halves of the bifunctional label. There should be  two
-        entries, one for each site that the bifunctional label attaches to. Each entry should contain a sublist of
-        dihedral definitions. Dihedral definitions are a list of four strings that are the names of the four atoms
-        defining the dihedral angle.
-
-            .. code-block:: python
-
-            [
-            # Side chain 1
-            [['CA', 'CB', 'SG', 'SD'],
-            ['CB', 'SG', 'SD', 'CE']...],
-
-            # Side chain 2
-            [['CA', 'CB', 'SG', 'SD'],
-            ['CB', 'SG', 'SD', 'CE']...]
-            ]
-
-    resname : str
-        Residue type 3-letter code.
-    dihedrals : ArrayLike, optional
-        Array of dihedral angles. If provided the new label object will be stored as a rotamer library with the
-        dihedrals provided.
-    weights : ArrayLike, optional
-        Weights associated with the dihedral angles provided by the ``dihedrals`` keyword argument
-        permanent: bool
-        If set to True the library will be stored in the chilife user_rotlibs directory in addition to the current
-        working directory.
-    permanent : bool
-        If set to True, a copy of the rotamer library will be stored in the chiLife rotamer libraries directory
-    default : bool
-        If set to true and permanent is also set to true then this rotamer library will become the default rotamer
-        library for the given resname
-    force: bool = False,
-        If set to True and permanent is also set to true this library will overwrite any existing library with the same
-        name.
-    spin_atoms : list, dict
-        List of atom names on which the spin density is localized, e.g ['N', 'O'], or dictionary with spin atom
-        names (key 'spin_atoms') and spin atom weights (key 'spin_weights').
-<<<<<<< HEAD
-    description : str
-        A short (< 60 characters) description of the side chain library being created
-    comment : str
-        Additional information about the rotamer library that may not fit in description.
-    reference : str
-        Any relevant citations associated with the rotamer library.
-=======
->>>>>>> 6dccb037
-    """
-
-    site1, site2 = sites
-    increment = site2 - site1
-    resname = libname[:3] if resname is None else resname
-
-    if len(dihedral_atoms) != 2:
-        dihedral_error = True
-    elif not isinstance(dihedral_atoms[0], List):
-        dihedral_error = True
-    elif len(dihedral_atoms[0][0]) != 4:
-        dihedral_error = True
-    else:
-        dihedral_error = False
-
-    if dihedral_error:
-        raise ValueError(
-            "dihedral_atoms must be a list of lists where each sublist contains the list of dihedral atoms"
-            "for the i and i+{increment} side chains. Sublists can contain any amount of dihedrals but "
-            "each dihedral should be defined by exactly four unique atom names that belong to the same "
-            "residue number"
-        )
-
-    struct, spin_atoms = pre_add_library(pdb, spin_atoms, uniform_topology=False)
-    res1 = struct.select_atoms(f'resnum {site1}')
-    res2 = struct.select_atoms(f'resnum {site2}')
-
-    # Identify the cap based off of the user defined mobile dihedrals
-    nodes = []
-    for i, res in enumerate((res1, res2)):
-        site = res.resnums[0]
-        dh_atoms = [dihedral[1] for dihedral in dihedral_atoms[i]]
-        terminal_atom_idx = max(struct.select_atoms(f'resnum {site} and name {" ".join(dh_atoms)}').ix)
-        nodes.append(terminal_atom_idx)
-
-    G = nx.DiGraph(struct.bonds.indices.tolist())
-    linker = list({node for path in nx.all_simple_paths(G, *nodes) for node in path if node not in nodes})
-    G.remove_nodes_from(nodes)
-
-    cap_idxs = set()
-    for node in linker:
-        cap_idxs |= {a for a in nx.dfs_postorder_nodes(G, node)}
-
-    cap_idxs = list(sorted(cap_idxs))
-    ovlp_selection = struct.atoms[cap_idxs]
-    csts = ovlp_selection.names
-    csts = csts.astype('U4')
-
-    ovlp_selection.residues.resnums = site1
-    ovlp_selection.residues.resids = site1
-    res1 += ovlp_selection
-    res1_bonds = res1.intra_bonds.indices
-
-    IC1 = [chilife.get_internal_coords(res1, dihedral_atoms[0], res1_bonds)
-           for ts in struct.trajectory]
-
-    ovlp_selection.residues.resnums = site2
-    ovlp_selection.residues.resids = site2
-    res2 += ovlp_selection
-    res2_bonds = res2.intra_bonds.indices
-
-    IC2 = [chilife.get_internal_coords(res2, dihedral_atoms[1], res2_bonds, cap=cap_idxs)
-           for ts in struct.trajectory]
-
-    for ic1, ic2 in zip(IC1, IC2):
-        ic1.shift_resnum(-(site1 - 1))
-        ic1.chain_operators = None
-        ic2.shift_resnum(-(site2 - 1))
-        ic2.chain_operators = None
-        if len(ic1.chains) > 1 or len(ic2.chains) > 1:
-            raise ValueError('The PDB of the label supplied appears to have a chain break. Please check your PDB and '
-                             'make sure there are no chain breaks in the desired label and that there are no other '
-                             'chains in the pdb file. If the error persists, check to be sure all atoms are the correct '
-                             'element as chilife uses the elements to determine if atoms are bonded.')
-
-    # If multi-state pdb extract rotamers from pdb
-    if dihedrals is None:
-        dihedrals = []
-        for IC, resnum, dihedral_set in zip([IC1, IC2], [site1, site2], dihedral_atoms):
-            dihedrals.append([[ICi.get_dihedral(1, ddef) for ddef in dihedral_set] for ICi in IC])
-
-    if weights is None:
-        weights = np.ones(len(IC1))
-
-    weights /= weights.sum()
-    libname = libname + f'ip{increment}'
-    save_dict_1 = prep_restype_savedict(libname + 'A', resname, IC1,
-                                        weights, dihedrals[0], dihedral_atoms[0],
-                                        spin_atoms=spin_atoms, description=description,
-                                        comment=comment, reference=reference)
-    save_dict_2 = prep_restype_savedict(libname + 'B', resname, IC2,
-                                        weights, dihedrals[1], dihedral_atoms[1],
-                                        resi=1 + increment,
-                                        spin_atoms=spin_atoms)
-
-    # Save individual data sets and zip
-    cwd = Path().cwd()
-    np.savez(cwd / f'{libname}A_rotlib.npz', **save_dict_1, allow_pickle=True)
-    np.savez(cwd / f'{libname}B_rotlib.npz', **save_dict_2, allow_pickle=True)
-    np.save(cwd / f'{libname}_csts.npy', csts)
-
-    with zipfile.ZipFile(f'{libname}_drotlib.zip', mode='w') as archive:
-        archive.write(f'{libname}A_rotlib.npz')
-        archive.write(f'{libname}B_rotlib.npz')
-        archive.write(f'{libname}_csts.npy')
-
-    # Cleanup intermediate files
-    os.remove(f'{libname}A_rotlib.npz')
-    os.remove(f'{libname}B_rotlib.npz')
-    os.remove(f'{libname}_csts.npy')
-
-    if permanent:
-        add_library(f'{libname}_drotlib.zip', libname=libname, default=default, force=force)
-
-
-def pre_add_library(
-        pdb: str,
-        spin_atoms: List[str],
-        uniform_topology: bool = True,
-) -> Tuple[MDAnalysis.Universe, Dict]:
-    """Helper function to sort PDBs, save spin atoms, update lists, etc. when adding a SpinLabel or dSpinLabel.
-
-    Parameters
-    ----------
-    pdb : str
-        Name (and path) of the pdb containing the new label.
-    spin_atoms : List[str]
-        Atoms of the SpinLabel where the unpaired electron is located.
-    uniform_topology : bool
-        Assume all rotamers of the library have the same topology (i.e. no differences in atom bonding). If false
-        chilife will attempt to find the minimal topology shared between all rotamers for defining internal coordinates.
-
-    Returns
-    -------
-    struct : MDAnalysis.Universe
-        MDAnalysis Universe object containing the rotamer ensemble with each rotamer as a frame. All atoms should be
-        properly sorted for consistent construction of internal coordinates.
-    spin_atoms : dict
-        Dictionary of spin atoms and weights if specified.
-    """
-    # Sort the PDB for optimal dihedral definitions
-    pdb_lines, bonds = sort_pdb(pdb, uniform_topology=uniform_topology, return_bonds=True)
-    bonds = get_min_topol(pdb_lines, forced_bonds=bonds)
-
-    # Write a temporary file with the sorted atoms
-    if isinstance(pdb_lines[0], list):
-        with tempfile.NamedTemporaryFile(suffix=".pdb", mode="w+", delete=False) as tmpfile:
-            for i, model in enumerate(pdb_lines):
-                tmpfile.write(f"MODEL {i + 1}\n")
-                for atom in model:
-                    tmpfile.write(atom)
-                tmpfile.write("ENDMDL\n")
-    else:
-        with tempfile.NamedTemporaryFile(suffix=".pdb", mode="w+", delete=False) as tmpfile:
-            for line in pdb_lines:
-                tmpfile.write(line)
-
-    # Load sorted atom pdb using MDAnalysis and remove tempfile
-    struct = mda.Universe(tmpfile.name, in_memory=True)
-    struct.universe.add_bonds(bonds)
-    os.remove(tmpfile.name)
-
-    # Store spin atoms if provided
-    if spin_atoms is not None:
-        if isinstance(spin_atoms, str):
-            spin_atoms = spin_atoms.split()
-
-        if isinstance(spin_atoms, dict):
-            spin_weights = list(spin_atoms.values())
-            spin_atoms = list(spin_atoms.keys())
-
-        else:
-            w = 1 / len(spin_atoms)
-            spin_weights = [w for _ in spin_atoms]
-
-        spin_atoms = {'spin_atoms': spin_atoms, 'spin_weights': spin_weights}
-
-    return struct, spin_atoms
-
-
-def prep_restype_savedict(
-        libname: str,
-        resname: str,
-        internal_coords: List[ProteinIC],
-        weights: ArrayLike,
-        dihedrals: ArrayLike,
-        dihedral_atoms: ArrayLike,
-        sigmas: ArrayLike = None,
-        resi: int = 1,
-        spin_atoms: List[str] = None,
-        description: str = None,
-        comment: str = None,
-        reference: str = None
-) -> Dict:
-    """Helper function to add new residue types to chilife
-
-    Parameters
-    ----------
-    libname : str
-        Name of residue to be stored.
-    resname : str
-        Residue name (3-letter code)
-    internal_coords : List[ProteinIC]
-        list of internal coordinates of the new residue type.
-    weights : ArrayLike
-        Array of weights corresponding to each rotamer of the library
-    dihedrals : ArrayLike
-        Array of mobile dihedral angles for each rotamer fo the library
-    dihedral_atoms : ArrayLike
-        Definition of mobile dihedral angles for a single structure. Should be a list of 4 string lists where the
-        four strings are the names of the atoms that define the dihedral.
-    sigmas : ArrayLike
-        Array of sigma values for each dihedral of each rotamer.
-    resi: int
-        The residue number to be stored.
-    spin_atoms: List[str]
-        A list of atom names corresponding to the atoms where the spin density resides.
-<<<<<<< HEAD
-    description : str
-        A short (< 60 characters) description of the side chain library being created
-    comment : str
-        Additional information about the rotamer library that may not fit in description.
-    reference : str
-        Any relevant citations associated with the rotamer library.
-=======
->>>>>>> 6dccb037
-    Returns
-    -------
-    save_dict : dict
-        Dictionary of all the data needed to build a RotamerEnsemble.
-    """
-    # Extract coordinates and transform to the local frame
-    bb_atom_idx = [
-        i for i, atom in enumerate(internal_coords[0].atoms) if atom.name in ["N", "CA", "C"]
-    ]
-    coords = internal_coords[0].coords.copy()
-    ori, mx = local_mx(*coords[bb_atom_idx])
-    coords = (coords - ori) @ mx
-
-    if len(internal_coords) > 1:
-        coords = np.array([(IC.coords - ori) @ mx for IC in internal_coords])
-    elif len(dihedrals) > 1:
-        coords = np.array([internal_coords.set_dihedral(dihe, resi, dihedral_atoms) for dihe in dihedrals])
-    else:
-        if coords.ndim == 2:
-            coords = np.expand_dims(coords, axis=0)
-
-    atom_types = np.array([atom.atype for atom in internal_coords[0].atoms])
-    atom_names = np.array([atom.name for atom in internal_coords[0].atoms])
-
-    if np.any(np.isnan(coords)):
-        idxs = np.argwhere(np.isnan(np.sum(coords, axis=(1, 2)))).T[0]
-        adxs = np.argwhere(np.isnan(np.sum(coords, axis=(0, 2)))).T[0]
-        adxs = atom_names[adxs]
-
-        print(internal_coords[0].atom_dict['dihedrals'][1][(5, ('O3', 'Cu1', 'NE2'))])
-        print(internal_coords[0].zmats[1].shape)
-        print(internal_coords[0].get_dihedral(5, ['NE2', 'Cu1', 'O3', 'C11']))
-        print(internal_coords[4].coords)
-
-        raise ValueError(
-            f'Coords of rotamer {" ".join((str(idx) for idx in idxs))} at atoms {" ".join((str(idx) for idx in adxs))} '
-            f'cannot be converted to internal coords')
-
-    save_dict = {'rotlib': libname,
-                 'resname': resname,
-                 'coords': coords,
-                 'internal_coords': internal_coords,
-                 'weights': weights,
-                 'atom_types': atom_types,
-                 'atom_names': atom_names,
-                 'dihedrals': dihedrals,
-                 'dihedral_atoms': dihedral_atoms,
-                 'description': description,
-                 'comment': comment,
-                 'reference': reference}
-
-    if sigmas is None:
-        pass
-    elif sigmas.shape == dihedrals.shape:
-        save_dict['sigmas'] = sigmas
-    elif sigmas.shape == (*dihedrals.shape, 3):
-        save_dict['sigmas'] = sigmas[..., 2]
-        save_dict['locs'] = sigmas[..., 1]
-        save_dict['skews'] = sigmas[..., 0]
-
-    if spin_atoms:
-        save_dict.update(spin_atoms)
-
-    save_dict['type'] = 'chilife rotamer library'
-    save_dict['format_version'] = 1.1
-
-    return save_dict
-
-
-def add_library(filename: Union[str, Path], libname: str = None, default: bool = False, force: bool = False):
-    """
-    Add the provided rotamer library to the chilife rotamer library directory so that it does not need to be
-    in the working directory when utilizing.
-
-    Parameters
-    ----------
-    filename : str, Path
-        Name or Path object oof the rotamer library npz file.
-    libname : str
-        Unique name of the rotamer library
-    default : bool
-        If True, chilife will make this the default rotamer library for this residue type.
-    force : bool
-        If True, chilife will overwrite any existing rotamer library with the same name if it exists.
-    """
-
-    store_loc = (RL_DIR / f"user_rotlibs/") / filename
-    filename = Path(filename)
-    if libname is None:
-        libname = re.sub("_d{0,1}rotlib.(npz|zip)", "", filename.name)
-
-    library = chilife.read_library(Path(filename), None, None)
-    drotlib = False
-    if isinstance(library, tuple):
-        drotlib = True
-        library, _, _ = library
-
-    resname = str(library['resname'])
-    add_to_defaults(resname, libname, default)
-    if force or not store_loc.exists():
-        shutil.copy(filename, str(store_loc))
-        if drotlib:
-            global USER_dLIBRARIES
-            USER_dLIBRARIES.add(libname)
-        else:
-            global USER_LIBRARIES
-            USER_LIBRARIES.add(libname)
-        add_dihedral_def(libname, library['dihedral_atoms'].tolist(), force=force)
-    else:
-        raise NameError("A rotamer library with this name already exists! Please choose a different name or do"
-                        "not store as a permanent rotamer library")
-
-
-def add_dihedral_def(name: str, dihedrals: ArrayLike, force: bool = False) -> None:
-    """Helper function to add the dihedral definitions of user defined labels and libraries to the chilife knowledge
-    base.
-
-    Parameters
-    ----------
-    name : str
-        Name of the residue.
-    dihedrals : ArrayLike
-        List of lists of atom names defining the dihedrals.
-    force : bool
-        Overwrite any dihedral definition with the same name if it exists.
-    """
-
-    # Reload in case there were other changes
-    if not add_to_toml(DATA_DIR / "dihedral_defs.toml", key=name, value=dihedrals, force=force):
-        raise ValueError(f'There is already a dihedral definition for {name}. Please choose a different name.')
-
-    # Add to active dihedral def dict
-    chilife.dihedral_defs[name] = dihedrals
-
-
-def remove_library(name: str, prompt: bool = True):
-    """
-    Removes a library from the chilife rotamer library directory and from the chilife dihedral definitions
-
-    Parameters
-    ----------
-    name : str
-        Name of the rotamer library
-    prompt : bool
-        If set to False al warnings will be ignored.
-    """
-    global USER_LIBRARIES, USER_dLIBRARIES
-    if (name not in USER_LIBRARIES) and (name not in USER_dLIBRARIES) and prompt:
-        raise ValueError(f'{name} is not in the set of user labels or user dLables. Check to make sure you have the '
-                         f'right label. Note that only user labels can be removed.')
-
-    if prompt:
-        ans = input(f'WARNING: You have requested the permanent removal of the {name} label/rotamer library. \n'
-                    f'Are you sure you want to do this? (y/n)')
-        if ans.lower().startswith('y'):
-            pass
-        elif ans.lower().startswith('n'):
-            print('Canceling label removal')
-            return None
-        else:
-            print(f'"{ans}" is not an intelligible answer. Canceling label removal')
-            return None
-
-    # Remove files
-    files = list((RL_DIR / 'user_rotlibs').glob(f'{name}*')) + \
-            list((RL_DIR / 'residue_internal_coords').glob(f'{name}*')) + \
-            list((RL_DIR / 'residue_pdbs').glob(f'{name}*'))
-
-    for file in files:
-        if file.exists():
-            os.remove(str(file))
-
-    if name in USER_dLIBRARIES:
-        USER_dLIBRARIES.remove(name)
-
-    if name in USER_LIBRARIES:
-        USER_LIBRARIES.remove(name)
-
-    if name in dihedral_defs:
-        del dihedral_defs[name]
-
-    remove_from_toml(DATA_DIR / 'dihedral_defs.toml', name)
-    remove_from_defaults(name)
-
-
-def add_to_toml(file: Union[str, Path], key: str, value: Union[str, List, dict], force: bool = False):
-    """Helper function to add new key:value pairs to toml files like dihedral_defs.toml
-
-    Parameters
-    ----------
-    file : str, Path
-        Name or path to the toml file to be edited.
-    key : str
-        toml entry to be added.
-    value : str, List, dict
-        Item to add to the toml file under the key.
-    force : bool
-        If True, any existing data under the `key` entry will be overwritten.
-    """
-    with open(file, 'r') as f:
-        local = rtoml.load(f)
-
-    if key in local and not force:
-        return False
-
-    if key is not None:
-        local[key] = value
-
-    with open(file, 'w') as f:
-        rtoml.dump(local, f)
-
-    return True
-
-
-def remove_from_toml(file: Union[str, Path], entry: str):
-    """
-    Remove an entry for a chilife toml file
-    Parameters
-    ----------
-    file : str, Path
-        Name or Path of the toml file to be edited.
-    entry : str
-        Entry or key of the toml file to be removed.
-    """
-    with open(file, 'r') as f:
-        local = rtoml.load(f)
-
-    if entry in local:
-        del local[entry]
-
-    with open(file, 'w') as f:
-        rtoml.dump(local, f)
-
-    return True
-
-
-def add_to_defaults(resname: str, rotlib_name: str, default: bool = False):
-    """
-    Helper function to add a rotamer library to the defaults stack.
-
-    Parameters
-    ----------
-    resname : str
-        3 letter code name of the residue.
-    rotlib_name : str
-        Name of the rotamer library.
-    default : bool
-        If True the rotamer library will be added to the top of the defaults stacking making it the new default
-        rotamer library for the residue type. If False it will be added to the bottom of the stack and will only be the
-        default if there are no other rotamer libraries for the residue type.
-    """
-    file = RL_DIR / 'defaults.toml'
-    with open(file, 'r') as f:
-        local = rtoml.load(f)
-        backup = deepcopy(local)
-
-    if resname not in local:
-        local[resname] = []
-    if resname not in chilife.rotlib_defaults:
-        chilife.rotlib_defaults[resname] = []
-
-    pos = 0 if default else len(local[resname])
-
-    if rotlib_name not in chilife.rotlib_defaults[resname]:
-        chilife.rotlib_defaults[resname].insert(pos, rotlib_name)
-    if rotlib_name not in local[resname]:
-        local[resname].insert(pos, rotlib_name)
-
-    safe_save(file, local, backup)
-
-
-def remove_from_defaults(rotlib_name: str):
-    """
-    Helper function to remove a rotamer library from the defaults stack.
-    Parameters
-    ----------
-    rotlib_name : str
-        Name of the rotamer library to be removed.
-    """
-    file = RL_DIR / 'defaults.toml'
-    with open(file, 'r') as f:
-        local = rtoml.load(f)
-        backup = deepcopy(local)
-
-    keys = [key for key, val in local.items() if rotlib_name in val]
-
-    for key in keys:
-        chilife.rotlib_defaults[key].remove(rotlib_name)
-        local[key].remove(rotlib_name)
-        if local[key] == []:
-            del local[key]
-
-    safe_save(file, local, backup)
-
-
-def safe_save(file: Union[str, Path], data: dict, backup: dict):
-    """
-    Helper function to save toml files. Will preserve original toml file if there is an error.
-
-    Parameters
-    ----------
-    file : str, Path
-        Name of the toml file to be saved.
-    data : dict
-        Data to save in the toml file.
-    backup : dict
-        Original data from the toml file to save if there is an error.
-    """
-    try:
-        with open(file, 'w') as f:
-            rtoml.dump(data, f)
-    except rtoml._rtoml.TomlSerializationError:
-        with open(file, 'w') as f:
-            rtoml.dump(backup, f)
-        raise
-
-
-def _print_monofunc(files):
-    print(f"{'monofunctional' + ':':^60}")
-    print("-" * 60)
-
-    for file in files:
-        with np.load(file, allow_pickle=True) as f:
-            for key in f.keys():
-                resname = f['resname']
-                if 'description' in f:
-                    descr = f['description']
-                else:
-                    descr = "No description"
-
-        print(f'{resname:<8} : {descr}')
-    print("-" * 60)
-
-
-def _print_bifunc(files):
-    print(f"{'bifunctional' + ':':^60}")
-    print("-" * 60)
-
-    for file in files:
-        with zipfile.ZipFile(file, 'r') as archive:
-            name = archive.namelist()[0]
-            resname = name[:3]
-            context = name[3:6]
-            with archive.open(name) as of:
-                with np.load(of, allow_pickle=True) as f:
-                    if 'description' in f:
-                        descr = f['description']
-                    else:
-                        descr = "No description"
-
-        print(f'{resname:<4}{context:<4} : {descr}')
-    print("-" * 60)
-
-
-def list_available_rotlibs():
-    """
-    Lists residue types and rotamer libraries that are currently available. More information on any individual rotamer
-    library by using the rotlib_info function.
-    """
-
-    print()
-
-    dirs = {'current working directory': Path.cwd()}
-    dirs.update({f'user rotlib directory {n + 1}': u_dir for n, u_dir in enumerate(USER_RL_DIR)})
-    dirs.update({'chilife rotlib directory': RL_DIR / 'user_rotlibs'})
-
-    for dname, dpath in dirs.items():
-        monofunctional = tuple(dpath.glob('*_rotlib.npz'))
-        bifunctional = tuple(dpath.glob('*_drotlib.zip'))
-        if len(monofunctional) + len(bifunctional) > 0:
-
-            print("*" * 60)
-            print(f"*{f'Rotlibs in {dname}':^58}*")
-            if 'user' in dname:
-                print(f'*{dname.name:^58}*')
-            print("*" * 60)
-
-            if len(monofunctional) > 0 : _print_monofunc(monofunctional)
-            if len(bifunctional) > 0 : _print_bifunc(bifunctional)
-
-    print()
-    print("*" * 60)
-    print(f"*{'DUNBRACK ROTLIBS':^58}*")
-    print(f"*{'ARG, ASN, ASP, CSY, GLN, GLU, HIS, ILE, LEU, LYS, MET,':^58}*")
-    print(f"*{'PHE, PRO, SER, THR, TRP, TYR, VAL':^58}*")
-    print(f"*{'(no ALA, GLY}':^58}*")
-    print("*" * 60)
-
-
-def add_rotlib_dir(directory: Union[Path, str]) -> None:
-    """Add a directory to search for rotlibs when none are found in te working directory. This directory will be
-    searched before the chiLife default rotlib directory."""
-    directory = Path(directory)
-    with open(RL_DIR / 'additional_rotlib_dirs.txt', 'a+') as f:
-        f.write(str(directory))
-        f.write('\n')
-
-    USER_RL_DIR.append(Path(directory))
-
-
-def remove_rotlib_dir(directory: Union[Path, str]) -> None:
-    directory = Path(directory)
-    if directory in USER_RL_DIR:
-        USER_RL_DIR.remove(directory)
-
-    with open(RL_DIR / 'additional_rotlib_dirs.txt', 'r') as f:
-        TMP = [Path(line.strip()) for line in f.readlines() if Path(line.strip()) != directory]
-
-    with open(RL_DIR / 'additional_rotlib_dirs.txt', 'w') as f:
-        for p in TMP:
-            f.write(str(p))
-            f.write('\n')
-
-
-def get_possible_rotlibs(rotlib: str,
-                         suffix: str,
-                         extension: str,
-                         return_all: bool = False,
-                         was_none: bool = False) -> Union[Path, None]:
-    """
-
-    """
-    cwd = Path.cwd()
-    sufplusex = '_' + suffix + extension
-    # Assemble a list of possible rotlib paths starting in the current directory
-    possible_rotlibs = [Path(rotlib),
-                        cwd / rotlib,
-                        cwd / (rotlib + extension),
-                        cwd / (rotlib + sufplusex)]
-
-    possible_rotlibs += list(cwd.glob(f'{rotlib}*{sufplusex}'))
-    # Then in the user defined rotamer library directory
-    for pth in chilife.USER_RL_DIR:
-        possible_rotlibs += list(pth.glob(f'{rotlib}*{sufplusex}'))
-
-    if not was_none:
-        possible_rotlibs += list((chilife.RL_DIR / 'user_rotlibs').glob(f'*{rotlib}*'))
-
-    if return_all:
-        rotlib = []
-    for possible_file in possible_rotlibs:
-        if possible_file.exists() and return_all:
-                rotlib.append(possible_file)
-        elif possible_file.exists():
-            rotlib = possible_file
-            break
-    else:
-        if isinstance(rotlib, str) and was_none and rotlib in chilife.rotlib_defaults:
-            rotlib = chilife.RL_DIR / 'user_rotlibs' / (chilife.rotlib_defaults[rotlib][0] + sufplusex)
-
-        elif not isinstance(rotlib, list) or rotlib == []:
-            rotlib = None
-
-    # rotlib lists need to be sorted to prevent position mismatches for results with tests.
-    if isinstance(rotlib, list):
-        rotlib = sorted(rotlib)
-
-    return rotlib
-
-
-def rotlib_info(rotlib: str):
-    """
-        Display detailed information about the rotamer library.
-    Parameters
-    ----------
-    rotlib : str
-        Name of the rotamer library to print the information of.
-    """
+from __future__ import annotations
+import tempfile, logging, os, rtoml, re
+import zipfile, shutil
+from copy import deepcopy
+from pathlib import Path
+from itertools import combinations, product
+from typing import Callable, Tuple, Union, List, Dict
+from unittest import mock
+
+import networkx as nx
+from tqdm import tqdm
+
+import numpy as np
+from numpy.typing import ArrayLike
+from scipy.spatial.distance import cdist
+import MDAnalysis as mda
+import MDAnalysis.transformations
+
+import chilife
+from .protein_utils import dihedral_defs, local_mx, sort_pdb, mutate, get_min_topol
+from .ProteinIC import ProteinIC
+from .scoring import get_lj_rep, GAS_CONST, get_lj_params, reweight_rotamers
+from .numba_utils import get_delta_r, normdist
+from .SpinLabel import SpinLabel
+from .RotamerEnsemble import RotamerEnsemble
+from .SpinLabelTraj import SpinLabelTraj
+
+logging.captureWarnings(True)
+
+# Define useful global variables
+SUPPORTED_BB_LABELS = ("R1C",)
+DATA_DIR = Path(__file__).parent.absolute() / "data/"
+RL_DIR = Path(__file__).parent.absolute() / "data/rotamer_libraries/"
+
+with open(RL_DIR / 'additional_rotlib_dirs.txt', 'r') as f:
+    USER_RL_DIR = [Path(x.strip()) for x in f.readlines()]
+
+with open(RL_DIR / "defaults.toml", "r") as f:
+    rotlib_defaults = rtoml.load(f)
+
+USER_LIBRARIES = {f.name[:-11] for f in (RL_DIR / "user_rotlibs").glob("*rotlib.npz")}
+USER_dLIBRARIES = {f.name[:-12] for f in (RL_DIR / "user_rotlibs").glob("*drotlib.zip")}
+USER_dLIBRARIES = USER_dLIBRARIES | {f.name[:-15] for f in (RL_DIR / "user_rotlibs").glob("*drotlib.zip")}
+SUPPORTED_RESIDUES = set(dihedral_defs.keys())
+[SUPPORTED_RESIDUES.remove(lab) for lab in ("CYR1", "MTN")]
+
+
+def distance_distribution(
+        *args: SpinLabel,
+        r: ArrayLike = None,
+        sigma: float = 1.0,
+        use_spin_centers: bool = True,
+        dependent: bool = False,
+        uq: bool = False,
+) -> np.ndarray:
+    """Calculates total distribution of spin-spin distances among an arbitrary number of spin labels, using the
+    distance range ``r`` (in angstrom). The distance distribution is obtained by summing over all pair distance
+    distributions. These in turn are calculated by summing over rotamer pairs with the appropriate weights. For each
+    rotamer pair, the distance distribution is either just the distance between the ``spin_center`` coordinates of two
+    labels (if ``spin_populations=False``) or the weighted sum over all pairs of spn-bearing atoms
+    (``spin_populations=True``). The resulting distance histogram is convolved with a normal distribution with a
+    standard deviation ``sigma`` .
+
+    Parameters
+    ----------
+    *args : SpinLabel
+        Any number of spin label objects.
+    r : ArrayLike
+        Evenly spaced array of distances (in angstrom) to calculate the distance distribution over.
+    sigma : float
+        The standard deviation of the normal distribution used in convolution with the distance histogram, in angstrom.
+        Default is 1.
+    use_spin_centers : bool
+        If False, distances are computed between spin centers. If True, distances are computed by summing over
+        the distributed spin density on spin-bearing atoms on the labels.
+    dependent: bool
+        Consider the (clash) effects of spin label rotamers on each other.
+    uq : bool
+        Perform uncertainty analysis (experimental)
+
+    Returns
+    -------
+    P : np.ndarray
+        Predicted distance distribution, in 1/angstrom
+    """
+
+    # Allow r to be passed as last non-keyword argument
+    if r is None and np.ndim(args[-1]) != 0:
+        r = args[-1]
+        args = args[:-1]
+
+    if len(args) < 2:
+        raise TypeError('At least two spin label objects are required.')
+
+    if r is None:
+        raise TypeError('Keyword argument r with distance domain vector is missing.')
+
+    if any(not hasattr(arg, atr) for arg in args for atr in ["spin_coords", "spin_centers", "weights"]):
+        raise TypeError(
+            "Arguments other than spin labels must be passed as a keyword arguments."
+        )
+
+    r = np.asarray(r)
+
+    if any(isinstance(SL, SpinLabelTraj) for SL in args):
+
+        P = traj_dd(*args, r=r, sigma=sigma)
+        return P
+
+    elif uq:
+
+        Ps = []
+        n_boots = uq if uq > 1 else 100
+        for i in range(n_boots):
+            dummy_labels = []
+            for SL in args:
+                idxs = np.random.choice(len(SL), len(SL))
+
+                dummy_SL = mock.Mock()
+                dummy_SL.spin_coords = np.atleast_2d(SL.spin_coords[idxs])
+                dummy_SL.spin_centers = np.atleast_2d(SL.spin_centers[idxs])
+                dummy_SL.spin_weights = SL.spin_weights
+                dummy_SL.weights = SL.weights[idxs]
+                dummy_SL.weights /= dummy_SL.weights.sum()
+                dummy_labels.append(dummy_SL)
+
+            Ps.append(pair_dd(*dummy_labels, r=r, sigma=sigma, use_spin_centers=use_spin_centers))
+        Ps = np.array(Ps)
+        return Ps
+
+    else:
+
+        P = pair_dd(*args, r=r, sigma=sigma, use_spin_centers=use_spin_centers, dependent=dependent)
+        return P
+
+
+def pair_dd(*args, r: ArrayLike, sigma: float = 1.0, use_spin_centers: bool = True, dependent=False) -> np.ndarray:
+    """Obtain the total pairwise spin-spin distance distribution over ``r`` for a list of spin labels.
+    The distribution is calculated by convolving the weighted histogram of pairwise spin-spin
+    distances with a normal distribution with standard deviation ``sigma``.
+
+    Parameters
+    ----------
+    *args : SpinLabel
+        SpinLabels to use when calculating the distance distribution
+    r : ArrayLike
+        Distance domain vector, in angstrom
+    sigma : float
+         Standard deviation of normal distribution used for convolution, in angstrom
+    use_spin_centers : bool
+        If False, distances are computed between spin centers. If True, distances are computed by summing over
+        the distributed spin density on spin-bearing atoms on the labels.
+    dependent: bool
+        Consider the (clash) effects of spin label rotamers on each other.
+
+    Returns
+    -------
+    P : np.ndarray
+        Predicted normalized distance distribution, in units of 1/angstrom
+
+    """
+    # Calculate pairwise distances and weights
+    SL_Pairs = combinations(args, 2)
+    weights, distances = [], []
+    for SL1, SL2 in SL_Pairs:
+        if use_spin_centers:
+            coords1 = SL1.spin_centers
+            coords2 = SL2.spin_centers
+            weights1 = SL1.weights
+            weights2 = SL2.weights
+        else:
+            coords1 = SL1.spin_coords.reshape(-1, 3)
+            coords2 = SL2.spin_coords.reshape(-1, 3)
+            weights1 = np.outer(SL1.weights, SL1.spin_weights).flatten()
+            weights2 = np.outer(SL2.weights, SL2.spin_weights).flatten()
+
+        distances.append(cdist(coords1, coords2).flatten())
+        weights.append(np.outer(weights1, weights2).flatten())
+
+        if dependent:
+            nrot1, nrot2 = len(SL1), len(SL2)
+            nat1, nat2 = len(SL1.side_chain_idx), len(SL2.side_chain_idx)
+
+            rot_coords1 = SL1.coords[:, SL1.side_chain_idx].reshape(-1, 3)
+            rot_coords2 = SL2.coords[:, SL2.side_chain_idx].reshape(-1, 3)
+            rsl = cdist(rot_coords1, rot_coords2)
+            rsl = rsl.reshape(nrot1, nat1, nrot2, nat2).transpose(0, 2, 1, 3)
+            join_rmin = chilife.get_lj_rmin("join_protocol")[()]
+            join_eps = chilife.get_lj_eps("join_protocol")[()]
+
+            rmin_ij = join_rmin(SL1.rmin2, SL2.rmin2)
+            eps_ij = join_eps(SL1.eps, SL2.eps)
+
+            lj = rmin_ij[None, None, ...] / rsl
+            lj = lj * lj * lj
+            lj = lj * lj
+            lj = lj * lj
+
+            # Cap
+            lj[lj > 10] = 10
+            # Rep only
+            E = eps_ij * (lj * lj)
+            E = E.sum(axis=(2, 3))
+            weights[-1], _ = reweight_rotamers(E.flatten(), SL1.temp, weights[-1])
+
+    distances = np.concatenate(distances)
+    weights = np.concatenate(weights)
+
+    # Calculate distance histogram
+    hist, _ = np.histogram(
+        distances, weights=weights, range=(min(r), max(r)), bins=len(r)
+    )
+
+    # Convolve with normal distribution if non-zero standard deviation is given
+    if sigma != 0:
+        delta_r = get_delta_r(r)
+        _, g = normdist(delta_r, 0, sigma)
+        P = np.convolve(hist, g, mode="same")
+    else:
+        P = hist
+
+    # Normalize distribution
+    integral = np.trapz(P, r)
+    if integral != 0:
+        P /= integral
+
+    return P
+
+
+def traj_dd(
+        SL1: SpinLabelTraj,
+        SL2: SpinLabelTraj,
+        r: ArrayLike,
+        sigma: float,
+        **kwargs,
+) -> np.ndarray:
+    """Calculate a distance distribution from a trajectory of spin labels by calling ``distance_distribution`` on each
+    frame and averaging the resulting distributions.
+
+    Parameters
+    ----------
+    SL1, SL2: SpinLabelTrajectory
+        Spin label to use for distance distribution calculation.
+    r : ArrayLike
+        Distance domain to use when calculating distance distribution.
+    sigma : float
+        Standard deviation of the gaussian kernel used to smooth the distance distribution
+    **kwargs : dict, optional
+        Additional keyword arguments to pass to ``distance_distribution`` .
+
+    Returns
+    -------
+    P: ndarray
+        Distance distribution calculated from the provided SpinLabelTrajectories
+    """
+
+    # Ensure that the SpinLabelTrajectories have the same number of frames.
+    if len(SL1) != len(SL2):
+        raise ValueError("SpinLabelTraj objects must have the same length")
+
+    # Calculate the distance distribution for each frame and sum
+    P = np.zeros_like(r)
+    for _SL1, _SL2 in zip(SL1, SL2):
+        P += distance_distribution(_SL1, _SL2, r=r, sigma=sigma, **kwargs)
+
+    # Normalize distance distribution
+    P /= np.trapz(P, r)
+
+    return P
+
+
+def repack(
+        protein: Union[mda.Universe, mda.AtomGroup],
+        *spin_labels: RotamerEnsemble,
+        repetitions: int = 200,
+        temp: float = 1,
+        energy_func: Callable = get_lj_rep,
+        off_rotamer=False,
+        **kwargs,
+) -> Tuple[mda.Universe, ArrayLike]:
+    """Markov chain Monte Carlo repack a protein around any number of SpinLabel or RotamerEnsemble objects.
+
+    Parameters
+    ----------
+    protein : MDAnalysis.Universe, MDAnalysis.AtomGroup
+        Protein to be repacked
+    spin_labels : RotamerEnsemble, SpinLabel
+        RotamerEnsemble or SpinLabel object placed at site of interest
+    repetitions : int
+        Number of successful MC samples to perform before terminating the MC sampling loop
+    temp : float, ArrayLike
+        Temperature (Kelvin) for both clash evaluation and metropolis-hastings acceptance criteria. Accepts a list or
+        array like object of temperatures if a temperature schedule is desired
+    energy_func : Callable
+        Energy function to be used for clash evaluation. Must accept a protein and RotamerEnsemble object and return an
+        array of potentials in kcal/mol, with one energy per rotamer in the rotamer ensemble
+    off_rotamer : bool
+        Boolean argument that decides whether off rotamer sampling is used when repacking the provided residues.
+    kwargs : dict
+        Additional keyword arguments to be passed to ``mutate`` .
+
+    Returns
+    -------
+    protein: MDAnalysis.Universe
+        MCMC trajectory of local repack
+    deltaEs: np.ndarray:
+        Change in energy_func score at each accept of MCMC trajectory
+
+    """
+    temp = np.atleast_1d(temp)
+    KT = {t: GAS_CONST * t for t in temp}
+
+    repack_radius = kwargs.pop("repack_radius") if "repack_radius" in kwargs else None  # Angstroms
+    if repack_radius is None:
+        repack_radius = max([SL.clash_radius for SL in spin_labels])
+    # Construct a new spin labeled protein and preallocate variables to retain monte carlo trajectory
+    spin_label_str = " or ".join(
+        f"( {spin_label.selstr} )" for spin_label in spin_labels
+    )
+    protein = mutate(protein, *spin_labels, **kwargs).atoms
+
+    # Determine the residues near the spin label that will be repacked
+    repack_residues = protein.select_atoms(
+        f"(around {repack_radius} {spin_label_str} ) or {spin_label_str}"
+    ).residues
+
+    repack_res_kwargs = spin_labels[0].input_kwargs
+    repack_res_kwargs['eval_clash'] = False
+    repack_residue_libraries = [
+        RotamerEnsemble.from_mda(res, **repack_res_kwargs)
+        for res in repack_residues
+        if res.resname not in ["GLY", "ALA"]
+           and res.resname in chilife.SUPPORTED_RESIDUES
+    ]
+
+    # Create new labeled protein construct to fill in any missing atoms of repack residues
+    protein = mutate(protein, *repack_residue_libraries, **kwargs).atoms
+
+    repack_residues = protein.select_atoms(
+        f"(around {repack_radius} {spin_label_str} ) " f"or {spin_label_str}"
+    ).residues
+
+    repack_residue_libraries = [
+        RotamerEnsemble.from_mda(res, **repack_res_kwargs)
+        for res in repack_residues
+        if res.resname not in ["GLY", "ALA"]
+           and res.resname in chilife.SUPPORTED_RESIDUES
+    ]
+
+    traj = np.empty((repetitions, *protein.positions.shape))
+    deltaEs = []
+
+    sample_freq = np.array(
+        [len(res._weights) for res in repack_residue_libraries], dtype=np.float64
+    )
+    sample_freq /= sample_freq.sum()
+
+    count = 0
+    acount = 0
+    bcount = 0
+    bidx = 0
+    schedule = repetitions / (len(temp) + 1)
+    with tqdm(total=repetitions) as pbar:
+        while count < repetitions:
+
+            # Randomly select a residue from the repacked residues
+            SiteLibrary = repack_residue_libraries[
+                np.random.choice(len(repack_residue_libraries), p=sample_freq)
+            ]
+            if not hasattr(SiteLibrary, "dummy_label"):
+                SiteLibrary.dummy_label = SiteLibrary.copy()
+                SiteLibrary.dummy_label.protein = protein
+                SiteLibrary.dummy_label.mask = np.isin(
+                    protein.ix, SiteLibrary.clash_ignore_idx
+                )
+                SiteLibrary.dummy_label._coords = np.atleast_3d(
+                    [protein.atoms[SiteLibrary.dummy_label.mask].positions]
+                )
+
+                with np.errstate(divide="ignore"):
+                    SiteLibrary.dummy_label.E0 = energy_func(SiteLibrary.dummy_label) - \
+                                                 KT[temp[bidx]] * np.log(SiteLibrary.current_weight)
+
+            DummyLabel = SiteLibrary.dummy_label
+
+            coords, weight = SiteLibrary.sample(off_rotamer=off_rotamer)
+
+            with np.errstate(divide="ignore"):
+                DummyLabel._coords = np.atleast_3d([coords])
+                E1 = energy_func(DummyLabel) - KT[temp[bidx]] * np.log(weight)
+
+            deltaE = E1 - DummyLabel.E0
+            deltaE = np.maximum(deltaE, -10.0)
+
+            acount += 1
+            # Metropolis-Hastings criteria
+
+            if (
+                    E1 < DummyLabel.E0
+                    or np.exp(-deltaE / KT[temp[bidx]]) > np.random.rand()
+            ):
+
+                deltaEs.append(deltaE)
+                try:
+                    protein.atoms[DummyLabel.mask].positions = coords
+                    DummyLabel.E0 = E1
+
+                except ValueError as err:
+                    print(SiteLibrary.name)
+                    print(SiteLibrary.atom_names)
+
+                    raise ValueError(err)
+
+                traj[count] = protein.atoms.positions
+                SiteLibrary.update_weight(weight)
+                count += 1
+                bcount += 1
+                pbar.update(1)
+                if bcount > schedule:
+                    bcount = 0
+                    bidx = np.minimum(bidx + 1, len(temp) - 1)
+            else:
+                continue
+
+    logging.info(f"Total counts: {acount}")
+
+    # Load MCMC trajectory into universe.
+    if isinstance(protein, (mda.Universe, mda.AtomGroup)):
+        protein.universe.load_new(traj)
+    else:
+        protein.protein.trajectory = chilife.Trajectory(traj, protein)
+
+    return protein, np.squeeze(deltaEs)
+
+
+def create_library(
+        libname: str,
+        pdb: str,
+        dihedral_atoms: List[List[str]],
+        site: int = 1,
+        resname: str = None,
+        dihedrals: ArrayLike = None,
+        weights: ArrayLike = None,
+        sigmas: ArrayLike = None,
+        permanent: bool = False,
+        default: bool = False,
+        force: bool = False,
+        spin_atoms: List[str] = None,
+        description: str = None,
+        comment: str = None,
+        reference: str = None
+) -> None:
+    """Add a user defined SpinLabel from a pdb file.
+
+    Parameters
+    ----------
+    libname : str
+        Name for the new rotamer library.
+    pdb : str
+        Name of (and path to) pdb file containing the user defined spin label structure. This pdb file should contain
+        only the desired spin label and no additional residues.
+    site : int
+        The residue number of the side chain in the pdb file you would like to add.
+    resname : str
+        3-letter residue code.
+    dihedral_atoms : list
+        a list of rotatable dihedrals. List should contain sub-lists of 4 atom names. Atom names must be the same as
+        defined in the pdb file eg:
+        
+        .. code-block:: python
+
+            [['CA', 'CB', 'SG', 'SD'],
+            ['CB', 'SG', 'SD', 'CE']...]
+
+    dihedrals : ArrayLike, optional
+        Array of dihedral angles. If provided the new label object will be stored as a rotamer library with the
+        dihedrals provided. Array should be n x m where n is the number of rotamers and m is the number of dihedrals.
+    weights : ArrayLike, optional
+        Weights associated with the dihedral angles provided by the ``dihedrals`` keyword argument. There should be one
+        weight per rotamer and the rotamer weights should sum to 1.
+    sigmas : ArrayLike, optional
+        Sigma parameter for distributions of dihedral angles. Should be n x m matrix where n is the number of rotamers
+        and m is the number of dihedrals. This feature will be used when performing off rotamer samplings.
+    permanent: bool
+        If set to True the library will be stored in the chilife user_rotlibs directory in addition to the current
+        working directory.
+    default : bool
+        If set to true and permanent is also set to true then this rotamer library will become the default rotamer
+        library for the given resname
+    force: bool = False,
+        If set to True and permanent is also set to true this library will overwrite any existing library with the same
+        name.
+    spin_atoms : list
+        A list of atom names on which the spin density is localized.
+    description : str
+        A short (< 60 characters) description of the side chain library being created
+    comment : str
+        Additional information about the rotamer library that may not fit in description.
+    reference : str
+        Any relevant citations associated with the rotamer library.
+    """
+    resname = libname[:3] if resname is None else resname
+    struct, spin_atoms = pre_add_library(pdb, spin_atoms)
+    resi_selection = struct.select_atoms(f"resnum {site}")
+    bonds = resi_selection.intra_bonds.indices
+
+    # Convert loaded rotamer ensemble to internal coords
+    internal_coords = [
+        chilife.get_internal_coords(
+            resi_selection,
+            preferred_dihedrals=dihedral_atoms,
+            bonds=bonds
+        )
+        for _ in struct.trajectory
+    ]
+
+    # set residue number to 1 and remove chain operators so all rotamers are in the ic coordinate frame
+    for ic in internal_coords:
+        ic.shift_resnum(-(site - 1))
+        ic.chain_operators = None
+        if len(ic.chains) > 1:
+            raise ValueError('The PDB of the label supplied appears to have a chain break. Please check your PDB and '
+                             'make sure there are no chain breaks in the desired label and that there are no other '
+                             'chains in the pdb file. If the error persists, check to be sure all atoms are the correct '
+                             'element as chilife uses the elements to determine if atoms are bonded.')
+
+    # If multi-state pdb extract dihedrals from pdb
+    if dihedrals is None:
+        dihedrals = np.rad2deg(
+            [ic.get_dihedral(1, dihedral_atoms) for ic in internal_coords]
+        )
+
+    if dihedrals.shape == (len(dihedrals),):
+        dihedrals.shape = (len(dihedrals), 1)
+
+    if weights is None:
+        weights = np.ones(len(dihedrals))
+        weights /= weights.sum()
+
+    save_dict = prep_restype_savedict(libname, resname, internal_coords,
+                                      weights, dihedrals, dihedral_atoms,
+                                      sigmas=sigmas, spin_atoms=spin_atoms,
+                                      description=description, comment=comment,
+                                      reference=reference)
+
+    # Save rotamer library
+    np.savez(Path().cwd() / f'{libname}_rotlib.npz', **save_dict, allow_pickle=True)
+
+    if permanent:
+        add_library(f'{libname}_rotlib.npz', libname=libname, default=default, force=force)
+
+
+def create_dlibrary(
+        libname: str,
+        pdb: str,
+        sites: Tuple,
+        dihedral_atoms: List[List[List[str]]],
+        resname: str = None,
+        dihedrals: ArrayLike = None,
+        weights: ArrayLike = None,
+        permanent: bool = False,
+        default: bool = False,
+        force: bool = False,
+        spin_atoms: List[str] = None,
+        description: str = None,
+        comment: str = None,
+        reference: str = None
+) -> None:
+    """Add a user defined dSpinLabel from a pdb file.
+
+    Parameters
+    ----------
+    libname: str,
+        Name for the user defined label.
+    pdb : str
+        Name of (and path to) pdb file containing the user defined spin label structure. This pdb file should contain
+        only the desired spin label and no additional residues.
+    sites : Tuple[int]
+        The residue numbers that the bifunctional label is attached to.
+    dihedral_atoms: List[List[List[str]]]
+        A list defining the mobile dihedral atoms of both halves of the bifunctional label. There should be  two
+        entries, one for each site that the bifunctional label attaches to. Each entry should contain a sublist of
+        dihedral definitions. Dihedral definitions are a list of four strings that are the names of the four atoms
+        defining the dihedral angle.
+
+            .. code-block:: python
+
+            [
+            # Side chain 1
+            [['CA', 'CB', 'SG', 'SD'],
+            ['CB', 'SG', 'SD', 'CE']...],
+
+            # Side chain 2
+            [['CA', 'CB', 'SG', 'SD'],
+            ['CB', 'SG', 'SD', 'CE']...]
+            ]
+
+    resname : str
+        Residue type 3-letter code.
+    dihedrals : ArrayLike, optional
+        Array of dihedral angles. If provided the new label object will be stored as a rotamer library with the
+        dihedrals provided.
+    weights : ArrayLike, optional
+        Weights associated with the dihedral angles provided by the ``dihedrals`` keyword argument
+        permanent: bool
+        If set to True the library will be stored in the chilife user_rotlibs directory in addition to the current
+        working directory.
+    permanent : bool
+        If set to True, a copy of the rotamer library will be stored in the chiLife rotamer libraries directory
+    default : bool
+        If set to true and permanent is also set to true then this rotamer library will become the default rotamer
+        library for the given resname
+    force: bool = False,
+        If set to True and permanent is also set to true this library will overwrite any existing library with the same
+        name.
+    spin_atoms : list, dict
+        List of atom names on which the spin density is localized, e.g ['N', 'O'], or dictionary with spin atom
+        names (key 'spin_atoms') and spin atom weights (key 'spin_weights').
+    description : str
+        A short (< 60 characters) description of the side chain library being created
+    comment : str
+        Additional information about the rotamer library that may not fit in description.
+    reference : str
+        Any relevant citations associated with the rotamer library.
+    """
+
+    site1, site2 = sites
+    increment = site2 - site1
+    resname = libname[:3] if resname is None else resname
+
+    if len(dihedral_atoms) != 2:
+        dihedral_error = True
+    elif not isinstance(dihedral_atoms[0], List):
+        dihedral_error = True
+    elif len(dihedral_atoms[0][0]) != 4:
+        dihedral_error = True
+    else:
+        dihedral_error = False
+
+    if dihedral_error:
+        raise ValueError(
+            "dihedral_atoms must be a list of lists where each sublist contains the list of dihedral atoms"
+            "for the i and i+{increment} side chains. Sublists can contain any amount of dihedrals but "
+            "each dihedral should be defined by exactly four unique atom names that belong to the same "
+            "residue number"
+        )
+
+    struct, spin_atoms = pre_add_library(pdb, spin_atoms, uniform_topology=False)
+    res1 = struct.select_atoms(f'resnum {site1}')
+    res2 = struct.select_atoms(f'resnum {site2}')
+
+    # Identify the cap based off of the user defined mobile dihedrals
+    nodes = []
+    for i, res in enumerate((res1, res2)):
+        site = res.resnums[0]
+        dh_atoms = [dihedral[1] for dihedral in dihedral_atoms[i]]
+        terminal_atom_idx = max(struct.select_atoms(f'resnum {site} and name {" ".join(dh_atoms)}').ix)
+        nodes.append(terminal_atom_idx)
+
+    G = nx.DiGraph(struct.bonds.indices.tolist())
+    linker = list({node for path in nx.all_simple_paths(G, *nodes) for node in path if node not in nodes})
+    G.remove_nodes_from(nodes)
+
+    cap_idxs = set()
+    for node in linker:
+        cap_idxs |= {a for a in nx.dfs_postorder_nodes(G, node)}
+
+    cap_idxs = list(sorted(cap_idxs))
+    ovlp_selection = struct.atoms[cap_idxs]
+    csts = ovlp_selection.names
+    csts = csts.astype('U4')
+
+    ovlp_selection.residues.resnums = site1
+    ovlp_selection.residues.resids = site1
+    res1 += ovlp_selection
+    res1_bonds = res1.intra_bonds.indices
+
+    IC1 = [chilife.get_internal_coords(res1, dihedral_atoms[0], res1_bonds)
+           for ts in struct.trajectory]
+
+    ovlp_selection.residues.resnums = site2
+    ovlp_selection.residues.resids = site2
+    res2 += ovlp_selection
+    res2_bonds = res2.intra_bonds.indices
+
+    IC2 = [chilife.get_internal_coords(res2, dihedral_atoms[1], res2_bonds, cap=cap_idxs)
+           for ts in struct.trajectory]
+
+    for ic1, ic2 in zip(IC1, IC2):
+        ic1.shift_resnum(-(site1 - 1))
+        ic1.chain_operators = None
+        ic2.shift_resnum(-(site2 - 1))
+        ic2.chain_operators = None
+        if len(ic1.chains) > 1 or len(ic2.chains) > 1:
+            raise ValueError('The PDB of the label supplied appears to have a chain break. Please check your PDB and '
+                             'make sure there are no chain breaks in the desired label and that there are no other '
+                             'chains in the pdb file. If the error persists, check to be sure all atoms are the correct '
+                             'element as chilife uses the elements to determine if atoms are bonded.')
+
+    # If multi-state pdb extract rotamers from pdb
+    if dihedrals is None:
+        dihedrals = []
+        for IC, resnum, dihedral_set in zip([IC1, IC2], [site1, site2], dihedral_atoms):
+            dihedrals.append([[ICi.get_dihedral(1, ddef) for ddef in dihedral_set] for ICi in IC])
+
+    if weights is None:
+        weights = np.ones(len(IC1))
+
+    weights /= weights.sum()
+    libname = libname + f'ip{increment}'
+    save_dict_1 = prep_restype_savedict(libname + 'A', resname, IC1,
+                                        weights, dihedrals[0], dihedral_atoms[0],
+                                        spin_atoms=spin_atoms, description=description,
+                                        comment=comment, reference=reference)
+    save_dict_2 = prep_restype_savedict(libname + 'B', resname, IC2,
+                                        weights, dihedrals[1], dihedral_atoms[1],
+                                        resi=1 + increment,
+                                        spin_atoms=spin_atoms)
+
+    # Save individual data sets and zip
+    cwd = Path().cwd()
+    np.savez(cwd / f'{libname}A_rotlib.npz', **save_dict_1, allow_pickle=True)
+    np.savez(cwd / f'{libname}B_rotlib.npz', **save_dict_2, allow_pickle=True)
+    np.save(cwd / f'{libname}_csts.npy', csts)
+
+    with zipfile.ZipFile(f'{libname}_drotlib.zip', mode='w') as archive:
+        archive.write(f'{libname}A_rotlib.npz')
+        archive.write(f'{libname}B_rotlib.npz')
+        archive.write(f'{libname}_csts.npy')
+
+    # Cleanup intermediate files
+    os.remove(f'{libname}A_rotlib.npz')
+    os.remove(f'{libname}B_rotlib.npz')
+    os.remove(f'{libname}_csts.npy')
+
+    if permanent:
+        add_library(f'{libname}_drotlib.zip', libname=libname, default=default, force=force)
+
+
+def pre_add_library(
+        pdb: str,
+        spin_atoms: List[str],
+        uniform_topology: bool = True,
+) -> Tuple[MDAnalysis.Universe, Dict]:
+    """Helper function to sort PDBs, save spin atoms, update lists, etc. when adding a SpinLabel or dSpinLabel.
+
+    Parameters
+    ----------
+    pdb : str
+        Name (and path) of the pdb containing the new label.
+    spin_atoms : List[str]
+        Atoms of the SpinLabel where the unpaired electron is located.
+    uniform_topology : bool
+        Assume all rotamers of the library have the same topology (i.e. no differences in atom bonding). If false
+        chilife will attempt to find the minimal topology shared between all rotamers for defining internal coordinates.
+
+    Returns
+    -------
+    struct : MDAnalysis.Universe
+        MDAnalysis Universe object containing the rotamer ensemble with each rotamer as a frame. All atoms should be
+        properly sorted for consistent construction of internal coordinates.
+    spin_atoms : dict
+        Dictionary of spin atoms and weights if specified.
+    """
+    # Sort the PDB for optimal dihedral definitions
+    pdb_lines, bonds = sort_pdb(pdb, uniform_topology=uniform_topology, return_bonds=True)
+    bonds = get_min_topol(pdb_lines, forced_bonds=bonds)
+
+    # Write a temporary file with the sorted atoms
+    if isinstance(pdb_lines[0], list):
+        with tempfile.NamedTemporaryFile(suffix=".pdb", mode="w+", delete=False) as tmpfile:
+            for i, model in enumerate(pdb_lines):
+                tmpfile.write(f"MODEL {i + 1}\n")
+                for atom in model:
+                    tmpfile.write(atom)
+                tmpfile.write("ENDMDL\n")
+    else:
+        with tempfile.NamedTemporaryFile(suffix=".pdb", mode="w+", delete=False) as tmpfile:
+            for line in pdb_lines:
+                tmpfile.write(line)
+
+    # Load sorted atom pdb using MDAnalysis and remove tempfile
+    struct = mda.Universe(tmpfile.name, in_memory=True)
+    struct.universe.add_bonds(bonds)
+    os.remove(tmpfile.name)
+
+    # Store spin atoms if provided
+    if spin_atoms is not None:
+        if isinstance(spin_atoms, str):
+            spin_atoms = spin_atoms.split()
+
+        if isinstance(spin_atoms, dict):
+            spin_weights = list(spin_atoms.values())
+            spin_atoms = list(spin_atoms.keys())
+
+        else:
+            w = 1 / len(spin_atoms)
+            spin_weights = [w for _ in spin_atoms]
+
+        spin_atoms = {'spin_atoms': spin_atoms, 'spin_weights': spin_weights}
+
+    return struct, spin_atoms
+
+
+def prep_restype_savedict(
+        libname: str,
+        resname: str,
+        internal_coords: List[ProteinIC],
+        weights: ArrayLike,
+        dihedrals: ArrayLike,
+        dihedral_atoms: ArrayLike,
+        sigmas: ArrayLike = None,
+        resi: int = 1,
+        spin_atoms: List[str] = None,
+        description: str = None,
+        comment: str = None,
+        reference: str = None
+) -> Dict:
+    """Helper function to add new residue types to chilife
+
+    Parameters
+    ----------
+    libname : str
+        Name of residue to be stored.
+    resname : str
+        Residue name (3-letter code)
+    internal_coords : List[ProteinIC]
+        list of internal coordinates of the new residue type.
+    weights : ArrayLike
+        Array of weights corresponding to each rotamer of the library
+    dihedrals : ArrayLike
+        Array of mobile dihedral angles for each rotamer fo the library
+    dihedral_atoms : ArrayLike
+        Definition of mobile dihedral angles for a single structure. Should be a list of 4 string lists where the
+        four strings are the names of the atoms that define the dihedral.
+    sigmas : ArrayLike
+        Array of sigma values for each dihedral of each rotamer.
+    resi: int
+        The residue number to be stored.
+    spin_atoms: List[str]
+        A list of atom names corresponding to the atoms where the spin density resides.
+    description : str
+        A short (< 60 characters) description of the side chain library being created
+    comment : str
+        Additional information about the rotamer library that may not fit in description.
+    reference : str
+        Any relevant citations associated with the rotamer library.
+    Returns
+    -------
+    save_dict : dict
+        Dictionary of all the data needed to build a RotamerEnsemble.
+    """
+    # Extract coordinates and transform to the local frame
+    bb_atom_idx = [
+        i for i, atom in enumerate(internal_coords[0].atoms) if atom.name in ["N", "CA", "C"]
+    ]
+    coords = internal_coords[0].coords.copy()
+    ori, mx = local_mx(*coords[bb_atom_idx])
+    coords = (coords - ori) @ mx
+
+    if len(internal_coords) > 1:
+        coords = np.array([(IC.coords - ori) @ mx for IC in internal_coords])
+    elif len(dihedrals) > 1:
+        coords = np.array([internal_coords.set_dihedral(dihe, resi, dihedral_atoms) for dihe in dihedrals])
+    else:
+        if coords.ndim == 2:
+            coords = np.expand_dims(coords, axis=0)
+
+    atom_types = np.array([atom.atype for atom in internal_coords[0].atoms])
+    atom_names = np.array([atom.name for atom in internal_coords[0].atoms])
+
+    if np.any(np.isnan(coords)):
+        idxs = np.argwhere(np.isnan(np.sum(coords, axis=(1, 2)))).T[0]
+        adxs = np.argwhere(np.isnan(np.sum(coords, axis=(0, 2)))).T[0]
+        adxs = atom_names[adxs]
+
+        print(internal_coords[0].atom_dict['dihedrals'][1][(5, ('O3', 'Cu1', 'NE2'))])
+        print(internal_coords[0].zmats[1].shape)
+        print(internal_coords[0].get_dihedral(5, ['NE2', 'Cu1', 'O3', 'C11']))
+        print(internal_coords[4].coords)
+
+        raise ValueError(
+            f'Coords of rotamer {" ".join((str(idx) for idx in idxs))} at atoms {" ".join((str(idx) for idx in adxs))} '
+            f'cannot be converted to internal coords')
+
+    save_dict = {'rotlib': libname,
+                 'resname': resname,
+                 'coords': coords,
+                 'internal_coords': internal_coords,
+                 'weights': weights,
+                 'atom_types': atom_types,
+                 'atom_names': atom_names,
+                 'dihedrals': dihedrals,
+                 'dihedral_atoms': dihedral_atoms,
+                 'description': description,
+                 'comment': comment,
+                 'reference': reference}
+
+    if sigmas is None:
+        pass
+    elif sigmas.shape == dihedrals.shape:
+        save_dict['sigmas'] = sigmas
+    elif sigmas.shape == (*dihedrals.shape, 3):
+        save_dict['sigmas'] = sigmas[..., 2]
+        save_dict['locs'] = sigmas[..., 1]
+        save_dict['skews'] = sigmas[..., 0]
+
+    if spin_atoms:
+        save_dict.update(spin_atoms)
+
+    save_dict['type'] = 'chilife rotamer library'
+    save_dict['format_version'] = 1.1
+
+    return save_dict
+
+
+def add_library(filename: Union[str, Path], libname: str = None, default: bool = False, force: bool = False):
+    """
+    Add the provided rotamer library to the chilife rotamer library directory so that it does not need to be
+    in the working directory when utilizing.
+
+    Parameters
+    ----------
+    filename : str, Path
+        Name or Path object oof the rotamer library npz file.
+    libname : str
+        Unique name of the rotamer library
+    default : bool
+        If True, chilife will make this the default rotamer library for this residue type.
+    force : bool
+        If True, chilife will overwrite any existing rotamer library with the same name if it exists.
+    """
+
+    store_loc = (RL_DIR / f"user_rotlibs/") / filename
+    filename = Path(filename)
+    if libname is None:
+        libname = re.sub("_d{0,1}rotlib.(npz|zip)", "", filename.name)
+
+    library = chilife.read_library(Path(filename), None, None)
+    drotlib = False
+    if isinstance(library, tuple):
+        drotlib = True
+        library, _, _ = library
+
+    resname = str(library['resname'])
+    add_to_defaults(resname, libname, default)
+    if force or not store_loc.exists():
+        shutil.copy(filename, str(store_loc))
+        if drotlib:
+            global USER_dLIBRARIES
+            USER_dLIBRARIES.add(libname)
+        else:
+            global USER_LIBRARIES
+            USER_LIBRARIES.add(libname)
+        add_dihedral_def(libname, library['dihedral_atoms'].tolist(), force=force)
+    else:
+        raise NameError("A rotamer library with this name already exists! Please choose a different name or do"
+                        "not store as a permanent rotamer library")
+
+
+def add_dihedral_def(name: str, dihedrals: ArrayLike, force: bool = False) -> None:
+    """Helper function to add the dihedral definitions of user defined labels and libraries to the chilife knowledge
+    base.
+
+    Parameters
+    ----------
+    name : str
+        Name of the residue.
+    dihedrals : ArrayLike
+        List of lists of atom names defining the dihedrals.
+    force : bool
+        Overwrite any dihedral definition with the same name if it exists.
+    """
+
+    # Reload in case there were other changes
+    if not add_to_toml(DATA_DIR / "dihedral_defs.toml", key=name, value=dihedrals, force=force):
+        raise ValueError(f'There is already a dihedral definition for {name}. Please choose a different name.')
+
+    # Add to active dihedral def dict
+    chilife.dihedral_defs[name] = dihedrals
+
+
+def remove_library(name: str, prompt: bool = True):
+    """
+    Removes a library from the chilife rotamer library directory and from the chilife dihedral definitions
+
+    Parameters
+    ----------
+    name : str
+        Name of the rotamer library
+    prompt : bool
+        If set to False al warnings will be ignored.
+    """
+    global USER_LIBRARIES, USER_dLIBRARIES
+    if (name not in USER_LIBRARIES) and (name not in USER_dLIBRARIES) and prompt:
+        raise ValueError(f'{name} is not in the set of user labels or user dLables. Check to make sure you have the '
+                         f'right label. Note that only user labels can be removed.')
+
+    if prompt:
+        ans = input(f'WARNING: You have requested the permanent removal of the {name} label/rotamer library. \n'
+                    f'Are you sure you want to do this? (y/n)')
+        if ans.lower().startswith('y'):
+            pass
+        elif ans.lower().startswith('n'):
+            print('Canceling label removal')
+            return None
+        else:
+            print(f'"{ans}" is not an intelligible answer. Canceling label removal')
+            return None
+
+    # Remove files
+    files = list((RL_DIR / 'user_rotlibs').glob(f'{name}*')) + \
+            list((RL_DIR / 'residue_internal_coords').glob(f'{name}*')) + \
+            list((RL_DIR / 'residue_pdbs').glob(f'{name}*'))
+
+    for file in files:
+        if file.exists():
+            os.remove(str(file))
+
+    if name in USER_dLIBRARIES:
+        USER_dLIBRARIES.remove(name)
+
+    if name in USER_LIBRARIES:
+        USER_LIBRARIES.remove(name)
+
+    if name in dihedral_defs:
+        del dihedral_defs[name]
+
+    remove_from_toml(DATA_DIR / 'dihedral_defs.toml', name)
+    remove_from_defaults(name)
+
+
+def add_to_toml(file: Union[str, Path], key: str, value: Union[str, List, dict], force: bool = False):
+    """Helper function to add new key:value pairs to toml files like dihedral_defs.toml
+
+    Parameters
+    ----------
+    file : str, Path
+        Name or path to the toml file to be edited.
+    key : str
+        toml entry to be added.
+    value : str, List, dict
+        Item to add to the toml file under the key.
+    force : bool
+        If True, any existing data under the `key` entry will be overwritten.
+    """
+    with open(file, 'r') as f:
+        local = rtoml.load(f)
+
+    if key in local and not force:
+        return False
+
+    if key is not None:
+        local[key] = value
+
+    with open(file, 'w') as f:
+        rtoml.dump(local, f)
+
+    return True
+
+
+def remove_from_toml(file: Union[str, Path], entry: str):
+    """
+    Remove an entry for a chilife toml file
+    Parameters
+    ----------
+    file : str, Path
+        Name or Path of the toml file to be edited.
+    entry : str
+        Entry or key of the toml file to be removed.
+    """
+    with open(file, 'r') as f:
+        local = rtoml.load(f)
+
+    if entry in local:
+        del local[entry]
+
+    with open(file, 'w') as f:
+        rtoml.dump(local, f)
+
+    return True
+
+
+def add_to_defaults(resname: str, rotlib_name: str, default: bool = False):
+    """
+    Helper function to add a rotamer library to the defaults stack.
+
+    Parameters
+    ----------
+    resname : str
+        3 letter code name of the residue.
+    rotlib_name : str
+        Name of the rotamer library.
+    default : bool
+        If True the rotamer library will be added to the top of the defaults stacking making it the new default
+        rotamer library for the residue type. If False it will be added to the bottom of the stack and will only be the
+        default if there are no other rotamer libraries for the residue type.
+    """
+    file = RL_DIR / 'defaults.toml'
+    with open(file, 'r') as f:
+        local = rtoml.load(f)
+        backup = deepcopy(local)
+
+    if resname not in local:
+        local[resname] = []
+    if resname not in chilife.rotlib_defaults:
+        chilife.rotlib_defaults[resname] = []
+
+    pos = 0 if default else len(local[resname])
+
+    if rotlib_name not in chilife.rotlib_defaults[resname]:
+        chilife.rotlib_defaults[resname].insert(pos, rotlib_name)
+    if rotlib_name not in local[resname]:
+        local[resname].insert(pos, rotlib_name)
+
+    safe_save(file, local, backup)
+
+
+def remove_from_defaults(rotlib_name: str):
+    """
+    Helper function to remove a rotamer library from the defaults stack.
+    Parameters
+    ----------
+    rotlib_name : str
+        Name of the rotamer library to be removed.
+    """
+    file = RL_DIR / 'defaults.toml'
+    with open(file, 'r') as f:
+        local = rtoml.load(f)
+        backup = deepcopy(local)
+
+    keys = [key for key, val in local.items() if rotlib_name in val]
+
+    for key in keys:
+        chilife.rotlib_defaults[key].remove(rotlib_name)
+        local[key].remove(rotlib_name)
+        if local[key] == []:
+            del local[key]
+
+    safe_save(file, local, backup)
+
+
+def safe_save(file: Union[str, Path], data: dict, backup: dict):
+    """
+    Helper function to save toml files. Will preserve original toml file if there is an error.
+
+    Parameters
+    ----------
+    file : str, Path
+        Name of the toml file to be saved.
+    data : dict
+        Data to save in the toml file.
+    backup : dict
+        Original data from the toml file to save if there is an error.
+    """
+    try:
+        with open(file, 'w') as f:
+            rtoml.dump(data, f)
+    except rtoml._rtoml.TomlSerializationError:
+        with open(file, 'w') as f:
+            rtoml.dump(backup, f)
+        raise
+
+
+def _print_monofunc(files):
+    print(f"{'monofunctional' + ':':^60}")
+    print("-" * 60)
+
+    for file in files:
+        with np.load(file, allow_pickle=True) as f:
+            for key in f.keys():
+                resname = f['resname']
+                if 'description' in f:
+                    descr = f['description']
+                else:
+                    descr = "No description"
+
+        print(f'{resname:<8} : {descr}')
+    print("-" * 60)
+
+
+def _print_bifunc(files):
+    print(f"{'bifunctional' + ':':^60}")
+    print("-" * 60)
+
+    for file in files:
+        with zipfile.ZipFile(file, 'r') as archive:
+            name = archive.namelist()[0]
+            resname = name[:3]
+            context = name[3:6]
+            with archive.open(name) as of:
+                with np.load(of, allow_pickle=True) as f:
+                    if 'description' in f:
+                        descr = f['description']
+                    else:
+                        descr = "No description"
+
+        print(f'{resname:<4}{context:<4} : {descr}')
+    print("-" * 60)
+
+
+def list_available_rotlibs():
+    """
+    Lists residue types and rotamer libraries that are currently available. More information on any individual rotamer
+    library by using the rotlib_info function.
+    """
+
+    print()
+
+    dirs = {'current working directory': Path.cwd()}
+    dirs.update({f'user rotlib directory {n + 1}': u_dir for n, u_dir in enumerate(USER_RL_DIR)})
+    dirs.update({'chilife rotlib directory': RL_DIR / 'user_rotlibs'})
+
+    for dname, dpath in dirs.items():
+        monofunctional = tuple(dpath.glob('*_rotlib.npz'))
+        bifunctional = tuple(dpath.glob('*_drotlib.zip'))
+        if len(monofunctional) + len(bifunctional) > 0:
+
+            print("*" * 60)
+            print(f"*{f'Rotlibs in {dname}':^58}*")
+            if 'user' in dname:
+                print(f'*{dname.name:^58}*')
+            print("*" * 60)
+
+            if len(monofunctional) > 0 : _print_monofunc(monofunctional)
+            if len(bifunctional) > 0 : _print_bifunc(bifunctional)
+
+    print()
+    print("*" * 60)
+    print(f"*{'DUNBRACK ROTLIBS':^58}*")
+    print(f"*{'ARG, ASN, ASP, CSY, GLN, GLU, HIS, ILE, LEU, LYS, MET,':^58}*")
+    print(f"*{'PHE, PRO, SER, THR, TRP, TYR, VAL':^58}*")
+    print(f"*{'(no ALA, GLY}':^58}*")
+    print("*" * 60)
+
+
+def add_rotlib_dir(directory: Union[Path, str]) -> None:
+    """Add a directory to search for rotlibs when none are found in te working directory. This directory will be
+    searched before the chiLife default rotlib directory."""
+    directory = Path(directory)
+    with open(RL_DIR / 'additional_rotlib_dirs.txt', 'a+') as f:
+        f.write(str(directory))
+        f.write('\n')
+
+    USER_RL_DIR.append(Path(directory))
+
+
+def remove_rotlib_dir(directory: Union[Path, str]) -> None:
+    directory = Path(directory)
+    if directory in USER_RL_DIR:
+        USER_RL_DIR.remove(directory)
+
+    with open(RL_DIR / 'additional_rotlib_dirs.txt', 'r') as f:
+        TMP = [Path(line.strip()) for line in f.readlines() if Path(line.strip()) != directory]
+
+    with open(RL_DIR / 'additional_rotlib_dirs.txt', 'w') as f:
+        for p in TMP:
+            f.write(str(p))
+            f.write('\n')
+
+
+def get_possible_rotlibs(rotlib: str,
+                         suffix: str,
+                         extension: str,
+                         return_all: bool = False,
+                         was_none: bool = False) -> Union[Path, None]:
+    """
+
+    """
+    cwd = Path.cwd()
+    sufplusex = '_' + suffix + extension
+    # Assemble a list of possible rotlib paths starting in the current directory
+    possible_rotlibs = [Path(rotlib),
+                        cwd / rotlib,
+                        cwd / (rotlib + extension),
+                        cwd / (rotlib + sufplusex)]
+
+    possible_rotlibs += list(cwd.glob(f'{rotlib}*{sufplusex}'))
+    # Then in the user defined rotamer library directory
+    for pth in chilife.USER_RL_DIR:
+        possible_rotlibs += list(pth.glob(f'{rotlib}*{sufplusex}'))
+
+    if not was_none:
+        possible_rotlibs += list((chilife.RL_DIR / 'user_rotlibs').glob(f'*{rotlib}*'))
+
+    if return_all:
+        rotlib = []
+    for possible_file in possible_rotlibs:
+        if possible_file.exists() and return_all:
+                rotlib.append(possible_file)
+        elif possible_file.exists():
+            rotlib = possible_file
+            break
+    else:
+        if isinstance(rotlib, str) and was_none and rotlib in chilife.rotlib_defaults:
+            rotlib = chilife.RL_DIR / 'user_rotlibs' / (chilife.rotlib_defaults[rotlib][0] + sufplusex)
+
+        elif not isinstance(rotlib, list) or rotlib == []:
+            rotlib = None
+
+    # rotlib lists need to be sorted to prevent position mismatches for results with tests.
+    if isinstance(rotlib, list):
+        rotlib = sorted(rotlib)
+
+    return rotlib
+
+
+def rotlib_info(rotlib: str):
+    """
+        Display detailed information about the rotamer library.
+    Parameters
+    ----------
+    rotlib : str
+        Name of the rotamer library to print the information of.
+    """